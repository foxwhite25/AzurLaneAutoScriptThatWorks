--- conflicted
+++ resolved
@@ -1594,7 +1594,6 @@
       "Submarine": false
     }
   },
-<<<<<<< HEAD
   "OpsiHazard1Leveling": {
     "Scheduler": {
       "Enable": false,
@@ -1611,7 +1610,8 @@
     "OpsiFleet": {
       "Fleet": 1,
       "Submarine": false
-=======
+    }
+  },
   "OpsiCrossMonth": {
     "Scheduler": {
       "Enable": false,
@@ -1620,7 +1620,6 @@
       "SuccessInterval": 0,
       "FailureInterval": 120,
       "ServerUpdate": "00:00"
->>>>>>> fbf17e30
     }
   },
   "Daemon": {
