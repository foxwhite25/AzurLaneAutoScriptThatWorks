{
  "Alas": {
    "Emulator": {
      "Serial": {
        "type": "input",
        "value": "auto",
        "valuetype": "str"
      },
      "PackageName": {
        "type": "select",
        "value": "auto",
        "option": [
          "auto",
          "com.bilibili.azurlane",
          "com.YoStarEN.AzurLane",
          "com.YoStarJP.AzurLane",
          "com.hkmanjuu.azurlane.gp",
          "com.bilibili.blhx.huawei",
          "com.bilibili.blhx.mi",
          "com.tencent.tmgp.bilibili.blhx",
          "com.bilibili.blhx.baidu",
          "com.bilibili.blhx.qihoo",
          "com.bilibili.blhx.nearme.gamecenter",
          "com.bilibili.blhx.vivo",
          "com.bilibili.blhx.mz",
          "com.bilibili.blhx.uc",
          "com.bilibili.blhx.mzw",
          "com.yiwu.blhx.yx15",
          "com.bilibili.blhx.m4399",
          "com.hkmanjuu.azurlane.gp.mc"
        ]
      },
      "ServerName": {
        "type": "select",
        "value": "disabled",
        "option": [
          "disabled",
          "cn_android-0",
          "cn_android-1",
          "cn_android-2",
          "cn_android-3",
          "cn_android-4",
          "cn_android-5",
          "cn_android-6",
          "cn_android-7",
          "cn_android-8",
          "cn_android-9",
          "cn_android-10",
          "cn_android-11",
          "cn_android-12",
          "cn_android-13",
          "cn_android-14",
          "cn_android-15",
          "cn_android-16",
          "cn_android-17",
          "cn_android-18",
          "cn_android-19",
          "cn_android-20",
          "cn_android-21",
          "cn_android-22",
          "cn_ios-0",
          "cn_ios-1",
          "cn_ios-2",
          "cn_ios-3",
          "cn_ios-4",
          "cn_ios-5",
          "cn_ios-6",
          "cn_ios-7",
          "cn_ios-8",
          "cn_ios-9",
          "cn_ios-10",
          "cn_channel-0",
          "cn_channel-1",
          "cn_channel-2",
          "cn_channel-3",
          "en-0",
          "en-1",
          "en-2",
          "en-3",
          "en-4",
          "jp-0",
          "jp-1",
          "jp-2",
          "jp-3",
          "jp-4",
          "jp-5",
          "jp-6",
          "jp-7",
          "jp-8",
          "jp-9",
          "jp-10",
          "jp-11",
          "jp-12",
          "jp-13",
          "jp-14",
          "jp-15",
          "jp-16",
          "jp-17"
        ]
      },
      "ScreenshotMethod": {
        "type": "select",
        "value": "auto",
        "option": [
          "auto",
          "ADB",
          "ADB_nc",
          "uiautomator2",
          "aScreenCap",
          "aScreenCap_nc",
          "DroidCast",
          "DroidCast_raw",
          "scrcpy"
        ]
      },
      "ControlMethod": {
        "type": "select",
        "value": "minitouch",
        "option": [
          "ADB",
          "uiautomator2",
          "minitouch",
          "Hermit",
          "MaaTouch"
        ]
      },
      "ScreenshotDedithering": {
        "type": "checkbox",
        "value": false
      },
      "AdbRestart": {
        "type": "checkbox",
        "value": false
      }
    },
    "RestartEmulator": {
      "Enable": {
        "type": "checkbox",
        "value": false
      },
      "EmulatorData": {
        "type": "textarea",
        "value": "emulator:\nname:\npath:",
        "mode": "yaml"
      },
      "ErrorRestart": {
        "type": "checkbox",
        "value": false
      },
      "DailyRestart": {
        "type": "checkbox",
        "value": false
      }
    },
    "Error": {
      "HandleError": {
        "type": "checkbox",
        "value": true
      },
      "SaveError": {
        "type": "checkbox",
        "value": true
      },
      "OnePushConfig": {
        "type": "textarea",
        "value": "provider: null",
        "mode": "yaml"
      },
      "ScreenshotLength": {
        "type": "input",
        "value": 1
      }
    },
    "Optimization": {
      "ScreenshotInterval": {
        "type": "input",
        "value": 0.3
      },
      "CombatScreenshotInterval": {
        "type": "input",
        "value": 1.0
      },
      "TaskHoardingDuration": {
        "type": "input",
        "value": 0
      },
      "WhenTaskQueueEmpty": {
        "type": "select",
        "value": "goto_main",
        "option": [
          "stay_there",
          "goto_main",
          "close_game"
        ]
      }
    },
    "DropRecord": {
      "SaveFolder": {
        "type": "input",
        "value": "./screenshots"
      },
      "AzurStatsID": {
        "type": "input",
        "value": null
      },
      "API": {
        "type": "select",
        "value": "default",
        "option": [
          "default",
          "cn_gz_reverse_proxy"
        ]
      },
      "ResearchRecord": {
        "type": "select",
        "value": "do_not",
        "option": [
          "do_not",
          "save",
          "upload",
          "save_and_upload"
        ]
      },
      "CommissionRecord": {
        "type": "select",
        "value": "do_not",
        "option": [
          "do_not",
          "save",
          "upload",
          "save_and_upload"
        ]
      },
      "CombatRecord": {
        "type": "select",
        "value": "do_not",
        "option": [
          "do_not",
          "save"
        ]
      },
      "OpsiRecord": {
        "type": "select",
        "value": "do_not",
        "option": [
          "do_not",
          "save",
          "upload",
          "save_and_upload"
        ]
      },
      "MeowfficerBuy": {
        "type": "select",
        "value": "do_not",
        "option": [
          "do_not",
          "save"
        ]
      },
      "MeowfficerTalent": {
        "type": "select",
        "value": "do_not",
        "option": [
          "do_not",
          "save",
          "upload",
          "save_and_upload"
        ]
      }
    },
    "Storage": {
      "Storage": {
        "type": "storage",
        "value": {},
        "valuetype": "ignore",
        "display": "disabled"
      }
    }
  },
  "General": {
    "Retirement": {
      "RetireMode": {
        "type": "select",
        "value": "one_click_retire",
        "option": [
          "one_click_retire",
          "enhance",
          "old_retire"
        ]
      }
    },
    "OneClickRetire": {
      "KeepLimitBreak": {
        "type": "select",
        "value": "keep_limit_break",
        "option": [
          "keep_limit_break",
          "do_not_keep"
        ]
      },
      "RetireAmount": {
        "type": "select",
        "value": "retire_all",
        "option": [
          "retire_all",
          "retire_10"
        ]
      }
    },
    "Enhance": {
      "ShipToEnhance": {
        "type": "select",
        "value": "all",
        "option": [
          "all",
          "favourite"
        ]
      },
      "Filter": {
        "type": "textarea",
        "value": null
      },
      "CheckPerCategory": {
        "type": "input",
        "value": 5
      }
    },
    "OldRetire": {
      "N": {
        "type": "checkbox",
        "value": true
      },
      "R": {
        "type": "checkbox",
        "value": true
      },
      "SR": {
        "type": "checkbox",
        "value": false
      },
      "SSR": {
        "type": "checkbox",
        "value": false
      },
      "RetireAmount": {
        "type": "select",
        "value": "retire_all",
        "option": [
          "retire_all",
          "retire_10"
        ]
      }
    },
    "Storage": {
      "Storage": {
        "type": "storage",
        "value": {},
        "valuetype": "ignore",
        "display": "disabled"
      }
    }
  },
  "Restart": {
    "Scheduler": {
      "Enable": {
        "type": "checkbox",
        "value": true,
        "display": "disabled"
      },
      "NextRun": {
        "type": "datetime",
        "value": "2020-01-01 00:00:00",
        "validate": "datetime"
      },
      "Command": {
        "type": "input",
        "value": "Restart",
        "display": "hide"
      },
      "SuccessInterval": {
        "type": "input",
        "value": 0,
        "display": "hide"
      },
      "FailureInterval": {
        "type": "input",
        "value": 0,
        "display": "hide"
      },
      "ServerUpdate": {
        "type": "input",
        "value": "00:00",
        "display": "hide"
      }
    },
    "Storage": {
      "Storage": {
        "type": "storage",
        "value": {},
        "valuetype": "ignore",
        "display": "disabled"
      }
    }
  },
  "Main": {
    "Scheduler": {
      "Enable": {
        "type": "checkbox",
        "value": false
      },
      "NextRun": {
        "type": "datetime",
        "value": "2020-01-01 00:00:00",
        "validate": "datetime"
      },
      "Command": {
        "type": "input",
        "value": "Main",
        "display": "hide"
      },
      "SuccessInterval": {
        "type": "input",
        "value": 0,
        "display": "hide"
      },
      "FailureInterval": {
        "type": "input",
        "value": 120,
        "display": "hide"
      },
      "ServerUpdate": {
        "type": "input",
        "value": "00:00",
        "display": "hide"
      }
    },
    "Campaign": {
      "Name": {
        "type": "input",
        "value": "12-4"
      },
      "Event": {
        "type": "select",
        "value": "campaign_main",
        "option": [
          "campaign_main"
        ],
        "display": "hide"
      },
      "Mode": {
        "type": "select",
        "value": "normal",
        "option": [
          "normal",
          "hard"
        ]
      },
      "UseClearMode": {
        "type": "checkbox",
        "value": true
      },
      "UseFleetLock": {
        "type": "checkbox",
        "value": true
      },
      "UseAutoSearch": {
        "type": "checkbox",
        "value": true
      },
      "Use2xBook": {
        "type": "checkbox",
        "value": false
      },
      "AmbushEvade": {
        "type": "checkbox",
        "value": true
      }
    },
    "StopCondition": {
      "RunCount": {
        "type": "input",
        "value": 0
      },
      "OilLimit": {
        "type": "input",
        "value": 1000
      },
      "MapAchievement": {
        "type": "select",
        "value": "non_stop",
        "option": [
          "non_stop",
          "100_percent_clear",
          "map_3_stars",
          "threat_safe",
          "threat_safe_without_3_stars"
        ]
      },
      "StageIncrease": {
        "type": "checkbox",
        "value": false
      },
      "GetNewShip": {
        "type": "checkbox",
        "value": false
      },
      "ReachLevel": {
        "type": "input",
        "value": 0
      }
    },
    "Fleet": {
      "Fleet1": {
        "type": "select",
        "value": 1,
        "option": [
          1,
          2,
          3,
          4,
          5,
          6
        ]
      },
      "Fleet1Formation": {
        "type": "select",
        "value": "double_line",
        "option": [
          "line_ahead",
          "double_line",
          "diamond"
        ]
      },
      "Fleet1Mode": {
        "type": "select",
        "value": "combat_auto",
        "option": [
          "combat_auto",
          "combat_manual",
          "stand_still_in_the_middle",
          "hide_in_bottom_left"
        ]
      },
      "Fleet1Step": {
        "type": "select",
        "value": 3,
        "option": [
          2,
          3,
          4,
          5
        ]
      },
      "Fleet2": {
        "type": "select",
        "value": 2,
        "option": [
          0,
          1,
          2,
          3,
          4,
          5,
          6
        ]
      },
      "Fleet2Formation": {
        "type": "select",
        "value": "double_line",
        "option": [
          "line_ahead",
          "double_line",
          "diamond"
        ]
      },
      "Fleet2Mode": {
        "type": "select",
        "value": "combat_auto",
        "option": [
          "combat_auto",
          "combat_manual",
          "stand_still_in_the_middle",
          "hide_in_bottom_left"
        ]
      },
      "Fleet2Step": {
        "type": "select",
        "value": 2,
        "option": [
          2,
          3,
          4,
          5
        ]
      },
      "FleetOrder": {
        "type": "select",
        "value": "fleet1_mob_fleet2_boss",
        "option": [
          "fleet1_mob_fleet2_boss",
          "fleet1_boss_fleet2_mob",
          "fleet1_all_fleet2_standby",
          "fleet1_standby_fleet2_all"
        ]
      }
    },
    "Submarine": {
      "Fleet": {
        "type": "select",
        "value": 0,
        "option": [
          0,
          1,
          2
        ]
      },
      "Mode": {
        "type": "select",
        "value": "do_not_use",
        "option": [
          "do_not_use",
          "hunt_only",
          "boss_only",
          "hunt_and_boss",
          "every_combat"
        ]
      },
      "AutoSearchMode": {
        "type": "select",
        "value": "sub_standby",
        "option": [
          "sub_standby",
          "sub_auto_call"
        ]
      },
      "DistanceToBoss": {
        "type": "select",
        "value": "2_grid_to_boss",
        "option": [
          "to_boss_position",
          "1_grid_to_boss",
          "2_grid_to_boss",
          "use_open_ocean_support"
        ]
      }
    },
    "Emotion": {
      "Mode": {
        "type": "select",
        "value": "calculate",
        "option": [
          "calculate",
          "ignore",
          "calculate_ignore"
        ]
      },
      "Fleet1Value": {
        "type": "input",
        "value": 119
      },
      "Fleet1Record": {
        "type": "datetime",
        "value": "2020-01-01 00:00:00",
        "validate": "datetime",
        "display": "disabled"
      },
      "Fleet1Control": {
        "type": "select",
        "value": "prevent_yellow_face",
        "option": [
          "keep_exp_bonus",
          "prevent_green_face",
          "prevent_yellow_face",
          "prevent_red_face"
        ]
      },
      "Fleet1Recover": {
        "type": "select",
        "value": "not_in_dormitory",
        "option": [
          "not_in_dormitory",
          "dormitory_floor_1",
          "dormitory_floor_2"
        ]
      },
      "Fleet1Oath": {
        "type": "checkbox",
        "value": false
      },
      "Fleet2Value": {
        "type": "input",
        "value": 119
      },
      "Fleet2Record": {
        "type": "datetime",
        "value": "2020-01-01 00:00:00",
        "validate": "datetime",
        "display": "disabled"
      },
      "Fleet2Control": {
        "type": "select",
        "value": "prevent_yellow_face",
        "option": [
          "keep_exp_bonus",
          "prevent_green_face",
          "prevent_yellow_face",
          "prevent_red_face"
        ]
      },
      "Fleet2Recover": {
        "type": "select",
        "value": "not_in_dormitory",
        "option": [
          "not_in_dormitory",
          "dormitory_floor_1",
          "dormitory_floor_2"
        ]
      },
      "Fleet2Oath": {
        "type": "checkbox",
        "value": false
      }
    },
    "HpControl": {
      "UseHpBalance": {
        "type": "checkbox",
        "value": false
      },
      "UseEmergencyRepair": {
        "type": "checkbox",
        "value": false
      },
      "UseLowHpRetreat": {
        "type": "checkbox",
        "value": false
      },
      "HpBalanceThreshold": {
        "type": "input",
        "value": 0.2
      },
      "HpBalanceWeight": {
        "type": "input",
        "value": "1000, 1000, 1000"
      },
      "RepairUseSingleThreshold": {
        "type": "input",
        "value": 0.3
      },
      "RepairUseMultiThreshold": {
        "type": "input",
        "value": 0.6
      },
      "LowHpRetreatThreshold": {
        "type": "input",
        "value": 0.3
      }
    },
    "EnemyPriority": {
      "EnemyScaleBalanceWeight": {
        "type": "select",
        "value": "default_mode",
        "option": [
          "default_mode",
          "S3_enemy_first",
          "S1_enemy_first"
        ]
      }
    },
    "Storage": {
      "Storage": {
        "type": "storage",
        "value": {},
        "valuetype": "ignore",
        "display": "disabled"
      }
    }
  },
  "Main2": {
    "Scheduler": {
      "Enable": {
        "type": "checkbox",
        "value": false
      },
      "NextRun": {
        "type": "datetime",
        "value": "2020-01-01 00:00:00",
        "validate": "datetime"
      },
      "Command": {
        "type": "input",
        "value": "Main2",
        "display": "hide"
      },
      "SuccessInterval": {
        "type": "input",
        "value": 0,
        "display": "hide"
      },
      "FailureInterval": {
        "type": "input",
        "value": 120,
        "display": "hide"
      },
      "ServerUpdate": {
        "type": "input",
        "value": "00:00",
        "display": "hide"
      }
    },
    "Campaign": {
      "Name": {
        "type": "input",
        "value": "12-4"
      },
      "Event": {
        "type": "select",
        "value": "campaign_main",
        "option": [
          "campaign_main"
        ],
        "display": "hide"
      },
      "Mode": {
        "type": "select",
        "value": "normal",
        "option": [
          "normal",
          "hard"
        ]
      },
      "UseClearMode": {
        "type": "checkbox",
        "value": true
      },
      "UseFleetLock": {
        "type": "checkbox",
        "value": true
      },
      "UseAutoSearch": {
        "type": "checkbox",
        "value": true
      },
      "Use2xBook": {
        "type": "checkbox",
        "value": false
      },
      "AmbushEvade": {
        "type": "checkbox",
        "value": true
      }
    },
    "StopCondition": {
      "RunCount": {
        "type": "input",
        "value": 0
      },
      "OilLimit": {
        "type": "input",
        "value": 1000
      },
      "MapAchievement": {
        "type": "select",
        "value": "non_stop",
        "option": [
          "non_stop",
          "100_percent_clear",
          "map_3_stars",
          "threat_safe",
          "threat_safe_without_3_stars"
        ]
      },
      "StageIncrease": {
        "type": "checkbox",
        "value": false
      },
      "GetNewShip": {
        "type": "checkbox",
        "value": false
      },
      "ReachLevel": {
        "type": "input",
        "value": 0
      }
    },
    "Fleet": {
      "Fleet1": {
        "type": "select",
        "value": 1,
        "option": [
          1,
          2,
          3,
          4,
          5,
          6
        ]
      },
      "Fleet1Formation": {
        "type": "select",
        "value": "double_line",
        "option": [
          "line_ahead",
          "double_line",
          "diamond"
        ]
      },
      "Fleet1Mode": {
        "type": "select",
        "value": "combat_auto",
        "option": [
          "combat_auto",
          "combat_manual",
          "stand_still_in_the_middle",
          "hide_in_bottom_left"
        ]
      },
      "Fleet1Step": {
        "type": "select",
        "value": 3,
        "option": [
          2,
          3,
          4,
          5
        ]
      },
      "Fleet2": {
        "type": "select",
        "value": 2,
        "option": [
          0,
          1,
          2,
          3,
          4,
          5,
          6
        ]
      },
      "Fleet2Formation": {
        "type": "select",
        "value": "double_line",
        "option": [
          "line_ahead",
          "double_line",
          "diamond"
        ]
      },
      "Fleet2Mode": {
        "type": "select",
        "value": "combat_auto",
        "option": [
          "combat_auto",
          "combat_manual",
          "stand_still_in_the_middle",
          "hide_in_bottom_left"
        ]
      },
      "Fleet2Step": {
        "type": "select",
        "value": 2,
        "option": [
          2,
          3,
          4,
          5
        ]
      },
      "FleetOrder": {
        "type": "select",
        "value": "fleet1_mob_fleet2_boss",
        "option": [
          "fleet1_mob_fleet2_boss",
          "fleet1_boss_fleet2_mob",
          "fleet1_all_fleet2_standby",
          "fleet1_standby_fleet2_all"
        ]
      }
    },
    "Submarine": {
      "Fleet": {
        "type": "select",
        "value": 0,
        "option": [
          0,
          1,
          2
        ]
      },
      "Mode": {
        "type": "select",
        "value": "do_not_use",
        "option": [
          "do_not_use",
          "hunt_only",
          "boss_only",
          "hunt_and_boss",
          "every_combat"
        ]
      },
      "AutoSearchMode": {
        "type": "select",
        "value": "sub_standby",
        "option": [
          "sub_standby",
          "sub_auto_call"
        ]
      },
      "DistanceToBoss": {
        "type": "select",
        "value": "2_grid_to_boss",
        "option": [
          "to_boss_position",
          "1_grid_to_boss",
          "2_grid_to_boss",
          "use_open_ocean_support"
        ]
      }
    },
    "Emotion": {
      "Mode": {
        "type": "select",
        "value": "calculate",
        "option": [
          "calculate",
          "ignore",
          "calculate_ignore"
        ]
      },
      "Fleet1Value": {
        "type": "input",
        "value": 119
      },
      "Fleet1Record": {
        "type": "datetime",
        "value": "2020-01-01 00:00:00",
        "validate": "datetime",
        "display": "disabled"
      },
      "Fleet1Control": {
        "type": "select",
        "value": "prevent_yellow_face",
        "option": [
          "keep_exp_bonus",
          "prevent_green_face",
          "prevent_yellow_face",
          "prevent_red_face"
        ]
      },
      "Fleet1Recover": {
        "type": "select",
        "value": "not_in_dormitory",
        "option": [
          "not_in_dormitory",
          "dormitory_floor_1",
          "dormitory_floor_2"
        ]
      },
      "Fleet1Oath": {
        "type": "checkbox",
        "value": false
      },
      "Fleet2Value": {
        "type": "input",
        "value": 119
      },
      "Fleet2Record": {
        "type": "datetime",
        "value": "2020-01-01 00:00:00",
        "validate": "datetime",
        "display": "disabled"
      },
      "Fleet2Control": {
        "type": "select",
        "value": "prevent_yellow_face",
        "option": [
          "keep_exp_bonus",
          "prevent_green_face",
          "prevent_yellow_face",
          "prevent_red_face"
        ]
      },
      "Fleet2Recover": {
        "type": "select",
        "value": "not_in_dormitory",
        "option": [
          "not_in_dormitory",
          "dormitory_floor_1",
          "dormitory_floor_2"
        ]
      },
      "Fleet2Oath": {
        "type": "checkbox",
        "value": false
      }
    },
    "HpControl": {
      "UseHpBalance": {
        "type": "checkbox",
        "value": false
      },
      "UseEmergencyRepair": {
        "type": "checkbox",
        "value": false
      },
      "UseLowHpRetreat": {
        "type": "checkbox",
        "value": false
      },
      "HpBalanceThreshold": {
        "type": "input",
        "value": 0.2
      },
      "HpBalanceWeight": {
        "type": "input",
        "value": "1000, 1000, 1000"
      },
      "RepairUseSingleThreshold": {
        "type": "input",
        "value": 0.3
      },
      "RepairUseMultiThreshold": {
        "type": "input",
        "value": 0.6
      },
      "LowHpRetreatThreshold": {
        "type": "input",
        "value": 0.3
      }
    },
    "EnemyPriority": {
      "EnemyScaleBalanceWeight": {
        "type": "select",
        "value": "default_mode",
        "option": [
          "default_mode",
          "S3_enemy_first",
          "S1_enemy_first"
        ]
      }
    },
    "Storage": {
      "Storage": {
        "type": "storage",
        "value": {},
        "valuetype": "ignore",
        "display": "disabled"
      }
    }
  },
  "Main3": {
    "Scheduler": {
      "Enable": {
        "type": "checkbox",
        "value": false
      },
      "NextRun": {
        "type": "datetime",
        "value": "2020-01-01 00:00:00",
        "validate": "datetime"
      },
      "Command": {
        "type": "input",
        "value": "Main3",
        "display": "hide"
      },
      "SuccessInterval": {
        "type": "input",
        "value": 0,
        "display": "hide"
      },
      "FailureInterval": {
        "type": "input",
        "value": 120,
        "display": "hide"
      },
      "ServerUpdate": {
        "type": "input",
        "value": "00:00",
        "display": "hide"
      }
    },
    "Campaign": {
      "Name": {
        "type": "input",
        "value": "12-4"
      },
      "Event": {
        "type": "select",
        "value": "campaign_main",
        "option": [
          "campaign_main"
        ],
        "display": "hide"
      },
      "Mode": {
        "type": "select",
        "value": "normal",
        "option": [
          "normal",
          "hard"
        ]
      },
      "UseClearMode": {
        "type": "checkbox",
        "value": true
      },
      "UseFleetLock": {
        "type": "checkbox",
        "value": true
      },
      "UseAutoSearch": {
        "type": "checkbox",
        "value": true
      },
      "Use2xBook": {
        "type": "checkbox",
        "value": false
      },
      "AmbushEvade": {
        "type": "checkbox",
        "value": true
      }
    },
    "StopCondition": {
      "RunCount": {
        "type": "input",
        "value": 0
      },
      "OilLimit": {
        "type": "input",
        "value": 1000
      },
      "MapAchievement": {
        "type": "select",
        "value": "non_stop",
        "option": [
          "non_stop",
          "100_percent_clear",
          "map_3_stars",
          "threat_safe",
          "threat_safe_without_3_stars"
        ]
      },
      "StageIncrease": {
        "type": "checkbox",
        "value": false
      },
      "GetNewShip": {
        "type": "checkbox",
        "value": false
      },
      "ReachLevel": {
        "type": "input",
        "value": 0
      }
    },
    "Fleet": {
      "Fleet1": {
        "type": "select",
        "value": 1,
        "option": [
          1,
          2,
          3,
          4,
          5,
          6
        ]
      },
      "Fleet1Formation": {
        "type": "select",
        "value": "double_line",
        "option": [
          "line_ahead",
          "double_line",
          "diamond"
        ]
      },
      "Fleet1Mode": {
        "type": "select",
        "value": "combat_auto",
        "option": [
          "combat_auto",
          "combat_manual",
          "stand_still_in_the_middle",
          "hide_in_bottom_left"
        ]
      },
      "Fleet1Step": {
        "type": "select",
        "value": 3,
        "option": [
          2,
          3,
          4,
          5
        ]
      },
      "Fleet2": {
        "type": "select",
        "value": 2,
        "option": [
          0,
          1,
          2,
          3,
          4,
          5,
          6
        ]
      },
      "Fleet2Formation": {
        "type": "select",
        "value": "double_line",
        "option": [
          "line_ahead",
          "double_line",
          "diamond"
        ]
      },
      "Fleet2Mode": {
        "type": "select",
        "value": "combat_auto",
        "option": [
          "combat_auto",
          "combat_manual",
          "stand_still_in_the_middle",
          "hide_in_bottom_left"
        ]
      },
      "Fleet2Step": {
        "type": "select",
        "value": 2,
        "option": [
          2,
          3,
          4,
          5
        ]
      },
      "FleetOrder": {
        "type": "select",
        "value": "fleet1_mob_fleet2_boss",
        "option": [
          "fleet1_mob_fleet2_boss",
          "fleet1_boss_fleet2_mob",
          "fleet1_all_fleet2_standby",
          "fleet1_standby_fleet2_all"
        ]
      }
    },
    "Submarine": {
      "Fleet": {
        "type": "select",
        "value": 0,
        "option": [
          0,
          1,
          2
        ]
      },
      "Mode": {
        "type": "select",
        "value": "do_not_use",
        "option": [
          "do_not_use",
          "hunt_only",
          "boss_only",
          "hunt_and_boss",
          "every_combat"
        ]
      },
      "AutoSearchMode": {
        "type": "select",
        "value": "sub_standby",
        "option": [
          "sub_standby",
          "sub_auto_call"
        ]
      },
      "DistanceToBoss": {
        "type": "select",
        "value": "2_grid_to_boss",
        "option": [
          "to_boss_position",
          "1_grid_to_boss",
          "2_grid_to_boss",
          "use_open_ocean_support"
        ]
      }
    },
    "Emotion": {
      "Mode": {
        "type": "select",
        "value": "calculate",
        "option": [
          "calculate",
          "ignore",
          "calculate_ignore"
        ]
      },
      "Fleet1Value": {
        "type": "input",
        "value": 119
      },
      "Fleet1Record": {
        "type": "datetime",
        "value": "2020-01-01 00:00:00",
        "validate": "datetime",
        "display": "disabled"
      },
      "Fleet1Control": {
        "type": "select",
        "value": "prevent_yellow_face",
        "option": [
          "keep_exp_bonus",
          "prevent_green_face",
          "prevent_yellow_face",
          "prevent_red_face"
        ]
      },
      "Fleet1Recover": {
        "type": "select",
        "value": "not_in_dormitory",
        "option": [
          "not_in_dormitory",
          "dormitory_floor_1",
          "dormitory_floor_2"
        ]
      },
      "Fleet1Oath": {
        "type": "checkbox",
        "value": false
      },
      "Fleet2Value": {
        "type": "input",
        "value": 119
      },
      "Fleet2Record": {
        "type": "datetime",
        "value": "2020-01-01 00:00:00",
        "validate": "datetime",
        "display": "disabled"
      },
      "Fleet2Control": {
        "type": "select",
        "value": "prevent_yellow_face",
        "option": [
          "keep_exp_bonus",
          "prevent_green_face",
          "prevent_yellow_face",
          "prevent_red_face"
        ]
      },
      "Fleet2Recover": {
        "type": "select",
        "value": "not_in_dormitory",
        "option": [
          "not_in_dormitory",
          "dormitory_floor_1",
          "dormitory_floor_2"
        ]
      },
      "Fleet2Oath": {
        "type": "checkbox",
        "value": false
      }
    },
    "HpControl": {
      "UseHpBalance": {
        "type": "checkbox",
        "value": false
      },
      "UseEmergencyRepair": {
        "type": "checkbox",
        "value": false
      },
      "UseLowHpRetreat": {
        "type": "checkbox",
        "value": false
      },
      "HpBalanceThreshold": {
        "type": "input",
        "value": 0.2
      },
      "HpBalanceWeight": {
        "type": "input",
        "value": "1000, 1000, 1000"
      },
      "RepairUseSingleThreshold": {
        "type": "input",
        "value": 0.3
      },
      "RepairUseMultiThreshold": {
        "type": "input",
        "value": 0.6
      },
      "LowHpRetreatThreshold": {
        "type": "input",
        "value": 0.3
      }
    },
    "EnemyPriority": {
      "EnemyScaleBalanceWeight": {
        "type": "select",
        "value": "default_mode",
        "option": [
          "default_mode",
          "S3_enemy_first",
          "S1_enemy_first"
        ]
      }
    },
    "Storage": {
      "Storage": {
        "type": "storage",
        "value": {},
        "valuetype": "ignore",
        "display": "disabled"
      }
    }
  },
  "GemsFarming": {
    "Scheduler": {
      "Enable": {
        "type": "checkbox",
        "value": false
      },
      "NextRun": {
        "type": "datetime",
        "value": "2020-01-01 00:00:00",
        "validate": "datetime"
      },
      "Command": {
        "type": "input",
        "value": "GemsFarming",
        "display": "hide"
      },
      "SuccessInterval": {
        "type": "input",
        "value": 0,
        "display": "hide"
      },
      "FailureInterval": {
        "type": "input",
        "value": 120,
        "display": "hide"
      },
      "ServerUpdate": {
        "type": "input",
        "value": "00:00",
        "display": "hide"
      }
    },
    "GemsFarming": {
      "ChangeFlagship": {
        "type": "select",
        "value": "ship",
        "option": [
          "ship",
          "ship_equip"
        ]
      },
      "ChangeVanguard": {
        "type": "select",
        "value": "ship",
        "option": [
          "disabled",
          "ship",
          "ship_equip"
        ]
      },
      "CommonCV": {
        "type": "select",
        "value": "any",
        "option": [
          "any",
          "langley",
          "bogue",
          "ranger",
          "hermes"
        ]
      },
      "CommissionLimit": {
        "type": "checkbox",
        "value": true
      }
    },
    "Campaign": {
      "Name": {
        "type": "input",
        "value": "12-4"
      },
      "Event": {
        "type": "select",
        "value": "campaign_main",
        "option": [
          "event_20210422_cn",
          "event_20210624_cn",
          "event_20230223_cn",
          "event_20220224_cn",
          "event_20200806_cn",
          "event_20210610_tw",
          "event_20210225_cn",
          "event_20211229_cn",
          "event_20221222_cn",
          "event_20221124_cn",
          "event_20210325_cn",
          "event_20201229_cn",
          "event_20211111_cn",
          "event_20210121_cn",
          "event_20220915_cn",
          "event_20210916_cn",
          "event_20200903_en",
          "event_20220818_cn",
          "event_20220324_cn",
          "event_20211028_cn",
          "event_20220728_cn",
          "event_20200917_cn",
          "event_20201029_cn",
          "event_20200820_cn",
          "event_20201012_cn",
          "event_20210527_cn",
          "event_20220526_cn",
          "event_20220428_cn",
          "event_20220414_cn",
          "event_20220407_tw",
          "event_20220310_tw",
          "event_20200603_cn",
          "event_20220210_cn",
          "event_20211125_cn",
          "event_20211028_tw",
          "event_20210722_cn",
          "event_20210819_cn",
          "event_20200723_cn",
          "event_20210624_tw",
          "event_20210527_tw",
          "event_20210429_tw",
          "event_20210415_tw",
          "event_20210225_tw",
          "event_20201126_cn",
          "event_20200312_cn",
          "event_20201002_en",
          "event_20200716_en",
          "event_20200611_en",
          "event_20200603_en",
          "event_20200521_en",
          "event_20200521_cn",
          "event_20200507_cn",
          "event_20200423_cn",
          "event_20200326_cn",
          "event_20200227_cn"
        ],
        "display": "hide",
        "cn": "event_20210422_cn",
        "en": "event_20210422_cn",
        "jp": "event_20210422_cn",
        "tw": "event_20210624_cn"
      },
      "Mode": {
        "type": "select",
        "value": "normal",
        "option": [
          "normal",
          "hard"
        ],
        "display": "hide"
      },
      "UseClearMode": {
        "type": "checkbox",
        "value": true,
        "display": "hide"
      },
      "UseFleetLock": {
        "type": "checkbox",
        "value": true,
        "display": "hide"
      },
      "UseAutoSearch": {
        "type": "checkbox",
        "value": true
      },
      "Use2xBook": {
        "type": "checkbox",
        "value": false,
        "display": "hide"
      },
      "AmbushEvade": {
        "type": "checkbox",
        "value": true,
        "display": "hide"
      }
    },
    "StopCondition": {
      "RunCount": {
        "type": "input",
        "value": 0,
        "display": "hide"
      },
      "OilLimit": {
        "type": "input",
        "value": 1000
      },
      "MapAchievement": {
        "type": "select",
        "value": "non_stop",
        "option": [
          "non_stop",
          "100_percent_clear",
          "map_3_stars",
          "threat_safe",
          "threat_safe_without_3_stars"
        ],
        "display": "hide"
      },
      "StageIncrease": {
        "type": "checkbox",
        "value": false,
        "display": "hide"
      },
      "GetNewShip": {
        "type": "checkbox",
        "value": false,
        "display": "hide"
      },
      "ReachLevel": {
        "type": "input",
        "value": 0,
        "display": "hide"
      }
    },
    "Fleet": {
      "Fleet1": {
        "type": "select",
        "value": 1,
        "option": [
          1,
          2,
          3,
          4,
          5,
          6
        ]
      },
      "Fleet1Formation": {
        "type": "select",
        "value": "double_line",
        "option": [
          "line_ahead",
          "double_line",
          "diamond"
        ]
      },
      "Fleet1Mode": {
        "type": "select",
        "value": "combat_auto",
        "option": [
          "combat_auto",
          "combat_manual",
          "stand_still_in_the_middle",
          "hide_in_bottom_left"
        ]
      },
      "Fleet1Step": {
        "type": "select",
        "value": 3,
        "option": [
          2,
          3,
          4,
          5
        ]
      },
      "Fleet2": {
        "type": "select",
        "value": 2,
        "option": [
          0,
          1,
          2,
          3,
          4,
          5,
          6
        ]
      },
      "Fleet2Formation": {
        "type": "select",
        "value": "double_line",
        "option": [
          "line_ahead",
          "double_line",
          "diamond"
        ]
      },
      "Fleet2Mode": {
        "type": "select",
        "value": "combat_auto",
        "option": [
          "combat_auto",
          "combat_manual",
          "stand_still_in_the_middle",
          "hide_in_bottom_left"
        ]
      },
      "Fleet2Step": {
        "type": "select",
        "value": 2,
        "option": [
          2,
          3,
          4,
          5
        ]
      },
      "FleetOrder": {
        "type": "select",
        "value": "fleet1_all_fleet2_standby",
        "option": [
          "fleet1_all_fleet2_standby",
          "fleet1_standby_fleet2_all"
        ],
        "display": "display"
      }
    },
    "Storage": {
      "Storage": {
        "type": "storage",
        "value": {},
        "valuetype": "ignore",
        "display": "disabled"
      }
    }
  },
  "Sos": {
    "Scheduler": {
      "Enable": {
        "type": "checkbox",
        "value": false
      },
      "NextRun": {
        "type": "datetime",
        "value": "2020-01-01 00:00:00",
        "validate": "datetime"
      },
      "Command": {
        "type": "input",
        "value": "Sos",
        "display": "hide"
      },
      "SuccessInterval": {
        "type": "input",
        "value": 30,
        "display": "hide"
      },
      "FailureInterval": {
        "type": "input",
        "value": 30,
        "display": "hide"
      },
      "ServerUpdate": {
        "type": "input",
        "value": "00:00",
        "display": "hide"
      }
    },
    "Sos": {
      "Chapter": {
        "type": "select",
        "value": 3,
        "option": [
          3,
          4,
          5,
          6,
          7,
          8,
          9,
          10
        ]
      }
    },
    "Campaign": {
      "Name": {
        "type": "input",
        "value": "dynamic",
        "display": "hide"
      },
      "Event": {
        "type": "select",
        "value": "campaign_main",
        "option": [
          "campaign_main"
        ],
        "display": "hide"
      },
      "Mode": {
        "type": "select",
        "value": "normal",
        "option": [
          "normal",
          "hard"
        ],
        "display": "hide"
      },
      "UseClearMode": {
        "type": "checkbox",
        "value": true,
        "display": "hide"
      },
      "UseFleetLock": {
        "type": "checkbox",
        "value": true,
        "display": "hide"
      },
      "UseAutoSearch": {
        "type": "checkbox",
        "value": false,
        "display": "hide"
      },
      "Use2xBook": {
        "type": "checkbox",
        "value": false,
        "display": "hide"
      },
      "AmbushEvade": {
        "type": "checkbox",
        "value": true,
        "display": "hide"
      }
    },
    "StopCondition": {
      "RunCount": {
        "type": "input",
        "value": 0,
        "display": "hide"
      },
      "OilLimit": {
        "type": "input",
        "value": 1000
      },
      "MapAchievement": {
        "type": "select",
        "value": "non_stop",
        "option": [
          "non_stop",
          "100_percent_clear",
          "map_3_stars",
          "threat_safe",
          "threat_safe_without_3_stars"
        ],
        "display": "hide"
      },
      "StageIncrease": {
        "type": "checkbox",
        "value": false,
        "display": "hide"
      },
      "GetNewShip": {
        "type": "checkbox",
        "value": false,
        "display": "hide"
      },
      "ReachLevel": {
        "type": "input",
        "value": 0,
        "display": "hide"
      }
    },
    "Fleet": {
      "Fleet1": {
        "type": "select",
        "value": 1,
        "option": [
          1,
          2,
          3,
          4,
          5,
          6
        ]
      },
      "Fleet1Formation": {
        "type": "select",
        "value": "double_line",
        "option": [
          "line_ahead",
          "double_line",
          "diamond"
        ]
      },
      "Fleet1Mode": {
        "type": "select",
        "value": "combat_auto",
        "option": [
          "combat_auto",
          "combat_manual",
          "stand_still_in_the_middle",
          "hide_in_bottom_left"
        ]
      },
      "Fleet1Step": {
        "type": "select",
        "value": 3,
        "option": [
          2,
          3,
          4,
          5
        ]
      },
      "Fleet2": {
        "type": "select",
        "value": 2,
        "option": [
          0,
          1,
          2,
          3,
          4,
          5,
          6
        ]
      },
      "Fleet2Formation": {
        "type": "select",
        "value": "double_line",
        "option": [
          "line_ahead",
          "double_line",
          "diamond"
        ]
      },
      "Fleet2Mode": {
        "type": "select",
        "value": "combat_auto",
        "option": [
          "combat_auto",
          "combat_manual",
          "stand_still_in_the_middle",
          "hide_in_bottom_left"
        ]
      },
      "Fleet2Step": {
        "type": "select",
        "value": 2,
        "option": [
          2,
          3,
          4,
          5
        ]
      },
      "FleetOrder": {
        "type": "select",
        "value": "fleet1_mob_fleet2_boss",
        "option": [
          "fleet1_mob_fleet2_boss",
          "fleet1_boss_fleet2_mob",
          "fleet1_all_fleet2_standby",
          "fleet1_standby_fleet2_all"
        ]
      }
    },
    "Submarine": {
      "Fleet": {
        "type": "select",
        "value": 0,
        "option": [
          0,
          1,
          2
        ]
      },
      "Mode": {
        "type": "select",
        "value": "do_not_use",
        "option": [
          "do_not_use",
          "hunt_only",
          "boss_only",
          "hunt_and_boss",
          "every_combat"
        ]
      },
      "AutoSearchMode": {
        "type": "select",
        "value": "sub_standby",
        "option": [
          "sub_standby",
          "sub_auto_call"
        ],
        "display": "hide"
      },
      "DistanceToBoss": {
        "type": "select",
        "value": "2_grid_to_boss",
        "option": [
          "to_boss_position",
          "1_grid_to_boss",
          "2_grid_to_boss",
          "use_open_ocean_support"
        ]
      }
    },
    "Emotion": {
      "Mode": {
        "type": "select",
        "value": "calculate",
        "option": [
          "calculate",
          "ignore",
          "calculate_ignore"
        ]
      },
      "Fleet1Value": {
        "type": "input",
        "value": 119
      },
      "Fleet1Record": {
        "type": "datetime",
        "value": "2020-01-01 00:00:00",
        "validate": "datetime",
        "display": "disabled"
      },
      "Fleet1Control": {
        "type": "select",
        "value": "prevent_yellow_face",
        "option": [
          "keep_exp_bonus",
          "prevent_green_face",
          "prevent_yellow_face",
          "prevent_red_face"
        ]
      },
      "Fleet1Recover": {
        "type": "select",
        "value": "not_in_dormitory",
        "option": [
          "not_in_dormitory",
          "dormitory_floor_1",
          "dormitory_floor_2"
        ]
      },
      "Fleet1Oath": {
        "type": "checkbox",
        "value": false
      },
      "Fleet2Value": {
        "type": "input",
        "value": 119
      },
      "Fleet2Record": {
        "type": "datetime",
        "value": "2020-01-01 00:00:00",
        "validate": "datetime",
        "display": "disabled"
      },
      "Fleet2Control": {
        "type": "select",
        "value": "prevent_yellow_face",
        "option": [
          "keep_exp_bonus",
          "prevent_green_face",
          "prevent_yellow_face",
          "prevent_red_face"
        ]
      },
      "Fleet2Recover": {
        "type": "select",
        "value": "not_in_dormitory",
        "option": [
          "not_in_dormitory",
          "dormitory_floor_1",
          "dormitory_floor_2"
        ]
      },
      "Fleet2Oath": {
        "type": "checkbox",
        "value": false
      }
    },
    "HpControl": {
      "UseHpBalance": {
        "type": "checkbox",
        "value": false
      },
      "UseEmergencyRepair": {
        "type": "checkbox",
        "value": false
      },
      "UseLowHpRetreat": {
        "type": "checkbox",
        "value": false
      },
      "HpBalanceThreshold": {
        "type": "input",
        "value": 0.2
      },
      "HpBalanceWeight": {
        "type": "input",
        "value": "1000, 1000, 1000"
      },
      "RepairUseSingleThreshold": {
        "type": "input",
        "value": 0.3
      },
      "RepairUseMultiThreshold": {
        "type": "input",
        "value": 0.6
      },
      "LowHpRetreatThreshold": {
        "type": "input",
        "value": 0.3
      }
    },
    "EnemyPriority": {
      "EnemyScaleBalanceWeight": {
        "type": "select",
        "value": "default_mode",
        "option": [
          "default_mode",
          "S3_enemy_first",
          "S1_enemy_first"
        ]
      }
    },
    "Storage": {
      "Storage": {
        "type": "storage",
        "value": {},
        "valuetype": "ignore",
        "display": "disabled"
      }
    }
  },
  "EventGeneral": {
    "EventGeneral": {
      "PtLimit": {
        "type": "input",
        "value": 0
      },
      "TimeLimit": {
        "type": "datetime",
        "value": "2020-01-01 00:00:00",
        "validate": "datetime"
      }
    },
    "TaskBalancer": {
      "Enable": {
        "type": "checkbox",
        "value": false
      },
      "CoinLimit": {
        "type": "input",
        "value": 10000
      },
      "TaskCall": {
        "type": "select",
        "value": "Main",
        "option": [
          "Main",
          "Main2",
          "Main3"
        ]
      }
    },
    "Storage": {
      "Storage": {
        "type": "storage",
        "value": {},
        "valuetype": "ignore",
        "display": "disabled"
      }
    }
  },
  "Coalition": {
    "Scheduler": {
      "Enable": {
        "type": "checkbox",
        "value": false
      },
      "NextRun": {
        "type": "datetime",
        "value": "2020-01-01 00:00:00",
        "validate": "datetime"
      },
      "Command": {
        "type": "input",
        "value": "Coalition",
        "display": "hide"
      },
      "SuccessInterval": {
        "type": "input",
        "value": 30,
        "display": "hide"
      },
      "FailureInterval": {
        "type": "input",
        "value": 30,
        "display": "hide"
      },
      "ServerUpdate": {
        "type": "input",
        "value": "00:00",
        "display": "hide"
      }
    },
    "Campaign": {
      "Name": {
        "type": "input",
        "value": "12-4"
      },
      "Event": {
        "type": "select",
        "value": "campaign_main",
        "option": [
          "coalition_20230323"
        ],
        "display": "disabled",
        "cn": "coalition_20230323",
        "en": "coalition_20230323",
        "jp": "coalition_20230323"
      },
      "Mode": {
        "type": "select",
        "value": "normal",
        "option": [
          "normal",
          "hard"
        ],
        "display": "hide"
      },
      "UseClearMode": {
        "type": "checkbox",
        "value": true,
        "display": "hide"
      },
      "UseFleetLock": {
        "type": "checkbox",
        "value": true,
        "display": "hide"
      },
      "UseAutoSearch": {
        "type": "checkbox",
        "value": false,
        "display": "hide"
      },
      "Use2xBook": {
        "type": "checkbox",
        "value": false,
        "display": "hide"
      },
      "AmbushEvade": {
        "type": "checkbox",
        "value": true,
        "display": "hide"
      }
    },
    "Coalition": {
      "Fleet": {
        "type": "select",
        "value": "single",
        "option": [
          "single",
          "multi"
        ]
      }
    },
    "StopCondition": {
      "RunCount": {
        "type": "input",
        "value": 0
      },
      "OilLimit": {
        "type": "input",
        "value": 1000
      },
      "MapAchievement": {
        "type": "select",
        "value": "non_stop",
        "option": [
          "non_stop",
          "100_percent_clear",
          "map_3_stars",
          "threat_safe",
          "threat_safe_without_3_stars"
        ],
        "display": "hide"
      },
      "StageIncrease": {
        "type": "checkbox",
        "value": false,
        "display": "hide"
      },
      "GetNewShip": {
        "type": "checkbox",
        "value": false,
        "display": "hide"
      },
      "ReachLevel": {
        "type": "input",
        "value": 0,
        "display": "hide"
      }
    },
    "Emotion": {
      "Mode": {
        "type": "select",
        "value": "calculate",
        "option": [
          "calculate",
          "ignore",
          "calculate_ignore"
        ]
      },
      "Fleet1Value": {
        "type": "input",
        "value": 119
      },
      "Fleet1Record": {
        "type": "datetime",
        "value": "2020-01-01 00:00:00",
        "validate": "datetime",
        "display": "disabled"
      },
      "Fleet1Control": {
        "type": "select",
        "value": "prevent_yellow_face",
        "option": [
          "keep_exp_bonus",
          "prevent_green_face",
          "prevent_yellow_face",
          "prevent_red_face"
        ]
      },
      "Fleet1Recover": {
        "type": "select",
        "value": "not_in_dormitory",
        "option": [
          "not_in_dormitory",
          "dormitory_floor_1",
          "dormitory_floor_2"
        ]
      },
      "Fleet1Oath": {
        "type": "checkbox",
        "value": false
      },
      "Fleet2Value": {
        "type": "input",
        "value": 119,
        "display": "hide"
      },
      "Fleet2Record": {
        "type": "datetime",
        "value": "2020-01-01 00:00:00",
        "validate": "datetime",
        "display": "hide"
      },
      "Fleet2Control": {
        "type": "select",
        "value": "prevent_yellow_face",
        "option": [
          "keep_exp_bonus",
          "prevent_green_face",
          "prevent_yellow_face",
          "prevent_red_face"
        ],
        "display": "hide"
      },
      "Fleet2Recover": {
        "type": "select",
        "value": "not_in_dormitory",
        "option": [
          "not_in_dormitory",
          "dormitory_floor_1",
          "dormitory_floor_2"
        ],
        "display": "hide"
      },
      "Fleet2Oath": {
        "type": "checkbox",
        "value": false,
        "display": "hide"
      }
    },
    "Storage": {
      "Storage": {
        "type": "storage",
        "value": {},
        "valuetype": "ignore",
        "display": "disabled"
      }
    }
  },
  "Event": {
    "Scheduler": {
      "Enable": {
        "type": "checkbox",
        "value": false
      },
      "NextRun": {
        "type": "datetime",
        "value": "2020-01-01 00:00:00",
        "validate": "datetime"
      },
      "Command": {
        "type": "input",
        "value": "Event",
        "display": "hide"
      },
      "SuccessInterval": {
        "type": "input",
        "value": 0,
        "display": "hide"
      },
      "FailureInterval": {
        "type": "input",
        "value": 120,
        "display": "hide"
      },
      "ServerUpdate": {
        "type": "input",
        "value": "00:00",
        "display": "hide"
      }
    },
    "Campaign": {
      "Name": {
        "type": "input",
        "value": "12-4"
      },
      "Event": {
        "type": "select",
        "value": "campaign_main",
        "option": [
          "event_20210422_cn",
          "event_20210624_cn",
          "event_20230223_cn",
          "event_20220224_cn",
          "event_20200806_cn",
          "event_20210610_tw",
          "event_20210225_cn",
          "event_20211229_cn",
          "event_20221222_cn",
          "event_20221124_cn",
          "event_20210325_cn",
          "event_20201229_cn",
          "event_20211111_cn",
          "event_20210121_cn",
          "event_20220915_cn",
          "event_20210916_cn",
          "event_20200903_en",
          "event_20220818_cn",
          "event_20220324_cn",
          "event_20211028_cn",
          "event_20220728_cn",
          "event_20200917_cn",
          "event_20201029_cn",
          "event_20200820_cn",
          "event_20201012_cn",
          "event_20210527_cn",
          "event_20220526_cn",
          "event_20220428_cn",
          "event_20220414_cn",
          "event_20220407_tw",
          "event_20220310_tw",
          "event_20200603_cn",
          "event_20220210_cn",
          "event_20211125_cn",
          "event_20211028_tw",
          "event_20210722_cn",
          "event_20210819_cn",
          "event_20200723_cn",
          "event_20210624_tw",
          "event_20210527_tw",
          "event_20210429_tw",
          "event_20210415_tw",
          "event_20210225_tw",
          "event_20201126_cn",
          "event_20200312_cn",
          "event_20201002_en",
          "event_20200716_en",
          "event_20200611_en",
          "event_20200603_en",
          "event_20200521_en",
          "event_20200521_cn",
          "event_20200507_cn",
          "event_20200423_cn",
          "event_20200326_cn",
          "event_20200227_cn"
        ],
        "display": "disabled",
        "cn": "event_20210422_cn",
        "en": "event_20210422_cn",
        "jp": "event_20210422_cn",
        "tw": "event_20210624_cn"
      },
      "Mode": {
        "type": "select",
        "value": "normal",
        "option": [
          "normal",
          "hard"
        ],
        "display": "hide"
      },
      "UseClearMode": {
        "type": "checkbox",
        "value": true
      },
      "UseFleetLock": {
        "type": "checkbox",
        "value": true
      },
      "UseAutoSearch": {
        "type": "checkbox",
        "value": true
      },
      "Use2xBook": {
        "type": "checkbox",
        "value": false
      },
      "AmbushEvade": {
        "type": "checkbox",
        "value": true,
        "display": "hide"
      }
    },
    "StopCondition": {
      "RunCount": {
        "type": "input",
        "value": 0
      },
      "OilLimit": {
        "type": "input",
        "value": 1000
      },
      "MapAchievement": {
        "type": "select",
        "value": "non_stop",
        "option": [
          "non_stop",
          "100_percent_clear",
          "map_3_stars",
          "threat_safe",
          "threat_safe_without_3_stars"
        ]
      },
      "StageIncrease": {
        "type": "checkbox",
        "value": false
      },
      "GetNewShip": {
        "type": "checkbox",
        "value": false
      },
      "ReachLevel": {
        "type": "input",
        "value": 0
      }
    },
    "Fleet": {
      "Fleet1": {
        "type": "select",
        "value": 1,
        "option": [
          1,
          2,
          3,
          4,
          5,
          6
        ]
      },
      "Fleet1Formation": {
        "type": "select",
        "value": "double_line",
        "option": [
          "line_ahead",
          "double_line",
          "diamond"
        ]
      },
      "Fleet1Mode": {
        "type": "select",
        "value": "combat_auto",
        "option": [
          "combat_auto",
          "combat_manual",
          "stand_still_in_the_middle",
          "hide_in_bottom_left"
        ]
      },
      "Fleet1Step": {
        "type": "select",
        "value": 3,
        "option": [
          2,
          3,
          4,
          5
        ]
      },
      "Fleet2": {
        "type": "select",
        "value": 2,
        "option": [
          0,
          1,
          2,
          3,
          4,
          5,
          6
        ]
      },
      "Fleet2Formation": {
        "type": "select",
        "value": "double_line",
        "option": [
          "line_ahead",
          "double_line",
          "diamond"
        ]
      },
      "Fleet2Mode": {
        "type": "select",
        "value": "combat_auto",
        "option": [
          "combat_auto",
          "combat_manual",
          "stand_still_in_the_middle",
          "hide_in_bottom_left"
        ]
      },
      "Fleet2Step": {
        "type": "select",
        "value": 2,
        "option": [
          2,
          3,
          4,
          5
        ]
      },
      "FleetOrder": {
        "type": "select",
        "value": "fleet1_mob_fleet2_boss",
        "option": [
          "fleet1_mob_fleet2_boss",
          "fleet1_boss_fleet2_mob",
          "fleet1_all_fleet2_standby",
          "fleet1_standby_fleet2_all"
        ]
      }
    },
    "Submarine": {
      "Fleet": {
        "type": "select",
        "value": 0,
        "option": [
          0,
          1,
          2
        ]
      },
      "Mode": {
        "type": "select",
        "value": "do_not_use",
        "option": [
          "do_not_use",
          "hunt_only",
          "boss_only",
          "hunt_and_boss",
          "every_combat"
        ]
      },
      "AutoSearchMode": {
        "type": "select",
        "value": "sub_standby",
        "option": [
          "sub_standby",
          "sub_auto_call"
        ]
      },
      "DistanceToBoss": {
        "type": "select",
        "value": "2_grid_to_boss",
        "option": [
          "to_boss_position",
          "1_grid_to_boss",
          "2_grid_to_boss",
          "use_open_ocean_support"
        ]
      }
    },
    "Emotion": {
      "Mode": {
        "type": "select",
        "value": "calculate",
        "option": [
          "calculate",
          "ignore",
          "calculate_ignore"
        ]
      },
      "Fleet1Value": {
        "type": "input",
        "value": 119
      },
      "Fleet1Record": {
        "type": "datetime",
        "value": "2020-01-01 00:00:00",
        "validate": "datetime",
        "display": "disabled"
      },
      "Fleet1Control": {
        "type": "select",
        "value": "prevent_yellow_face",
        "option": [
          "keep_exp_bonus",
          "prevent_green_face",
          "prevent_yellow_face",
          "prevent_red_face"
        ]
      },
      "Fleet1Recover": {
        "type": "select",
        "value": "not_in_dormitory",
        "option": [
          "not_in_dormitory",
          "dormitory_floor_1",
          "dormitory_floor_2"
        ]
      },
      "Fleet1Oath": {
        "type": "checkbox",
        "value": false
      },
      "Fleet2Value": {
        "type": "input",
        "value": 119
      },
      "Fleet2Record": {
        "type": "datetime",
        "value": "2020-01-01 00:00:00",
        "validate": "datetime",
        "display": "disabled"
      },
      "Fleet2Control": {
        "type": "select",
        "value": "prevent_yellow_face",
        "option": [
          "keep_exp_bonus",
          "prevent_green_face",
          "prevent_yellow_face",
          "prevent_red_face"
        ]
      },
      "Fleet2Recover": {
        "type": "select",
        "value": "not_in_dormitory",
        "option": [
          "not_in_dormitory",
          "dormitory_floor_1",
          "dormitory_floor_2"
        ]
      },
      "Fleet2Oath": {
        "type": "checkbox",
        "value": false
      }
    },
    "HpControl": {
      "UseHpBalance": {
        "type": "checkbox",
        "value": false
      },
      "UseEmergencyRepair": {
        "type": "checkbox",
        "value": false
      },
      "UseLowHpRetreat": {
        "type": "checkbox",
        "value": false
      },
      "HpBalanceThreshold": {
        "type": "input",
        "value": 0.2
      },
      "HpBalanceWeight": {
        "type": "input",
        "value": "1000, 1000, 1000"
      },
      "RepairUseSingleThreshold": {
        "type": "input",
        "value": 0.3
      },
      "RepairUseMultiThreshold": {
        "type": "input",
        "value": 0.6
      },
      "LowHpRetreatThreshold": {
        "type": "input",
        "value": 0.3
      }
    },
    "EnemyPriority": {
      "EnemyScaleBalanceWeight": {
        "type": "select",
        "value": "default_mode",
        "option": [
          "default_mode",
          "S3_enemy_first",
          "S1_enemy_first"
        ]
      }
    },
    "Storage": {
      "Storage": {
        "type": "storage",
        "value": {},
        "valuetype": "ignore",
        "display": "disabled"
      }
    }
  },
  "Event2": {
    "Scheduler": {
      "Enable": {
        "type": "checkbox",
        "value": false
      },
      "NextRun": {
        "type": "datetime",
        "value": "2020-01-01 00:00:00",
        "validate": "datetime"
      },
      "Command": {
        "type": "input",
        "value": "Event2",
        "display": "hide"
      },
      "SuccessInterval": {
        "type": "input",
        "value": 0,
        "display": "hide"
      },
      "FailureInterval": {
        "type": "input",
        "value": 120,
        "display": "hide"
      },
      "ServerUpdate": {
        "type": "input",
        "value": "00:00",
        "display": "hide"
      }
    },
    "Campaign": {
      "Name": {
        "type": "input",
        "value": "12-4"
      },
      "Event": {
        "type": "select",
        "value": "campaign_main",
        "option": [
          "event_20210422_cn",
          "event_20210624_cn",
          "event_20230223_cn",
          "event_20220224_cn",
          "event_20200806_cn",
          "event_20210610_tw",
          "event_20210225_cn",
          "event_20211229_cn",
          "event_20221222_cn",
          "event_20221124_cn",
          "event_20210325_cn",
          "event_20201229_cn",
          "event_20211111_cn",
          "event_20210121_cn",
          "event_20220915_cn",
          "event_20210916_cn",
          "event_20200903_en",
          "event_20220818_cn",
          "event_20220324_cn",
          "event_20211028_cn",
          "event_20220728_cn",
          "event_20200917_cn",
          "event_20201029_cn",
          "event_20200820_cn",
          "event_20201012_cn",
          "event_20210527_cn",
          "event_20220526_cn",
          "event_20220428_cn",
          "event_20220414_cn",
          "event_20220407_tw",
          "event_20220310_tw",
          "event_20200603_cn",
          "event_20220210_cn",
          "event_20211125_cn",
          "event_20211028_tw",
          "event_20210722_cn",
          "event_20210819_cn",
          "event_20200723_cn",
          "event_20210624_tw",
          "event_20210527_tw",
          "event_20210429_tw",
          "event_20210415_tw",
          "event_20210225_tw",
          "event_20201126_cn",
          "event_20200312_cn",
          "event_20201002_en",
          "event_20200716_en",
          "event_20200611_en",
          "event_20200603_en",
          "event_20200521_en",
          "event_20200521_cn",
          "event_20200507_cn",
          "event_20200423_cn",
          "event_20200326_cn",
          "event_20200227_cn"
        ],
        "display": "disabled",
        "cn": "event_20210422_cn",
        "en": "event_20210422_cn",
        "jp": "event_20210422_cn",
        "tw": "event_20210624_cn"
      },
      "Mode": {
        "type": "select",
        "value": "normal",
        "option": [
          "normal",
          "hard"
        ],
        "display": "hide"
      },
      "UseClearMode": {
        "type": "checkbox",
        "value": true
      },
      "UseFleetLock": {
        "type": "checkbox",
        "value": true
      },
      "UseAutoSearch": {
        "type": "checkbox",
        "value": true
      },
      "Use2xBook": {
        "type": "checkbox",
        "value": false
      },
      "AmbushEvade": {
        "type": "checkbox",
        "value": true,
        "display": "hide"
      }
    },
    "StopCondition": {
      "RunCount": {
        "type": "input",
        "value": 0
      },
      "OilLimit": {
        "type": "input",
        "value": 1000
      },
      "MapAchievement": {
        "type": "select",
        "value": "non_stop",
        "option": [
          "non_stop",
          "100_percent_clear",
          "map_3_stars",
          "threat_safe",
          "threat_safe_without_3_stars"
        ]
      },
      "StageIncrease": {
        "type": "checkbox",
        "value": false
      },
      "GetNewShip": {
        "type": "checkbox",
        "value": false
      },
      "ReachLevel": {
        "type": "input",
        "value": 0
      }
    },
    "Fleet": {
      "Fleet1": {
        "type": "select",
        "value": 1,
        "option": [
          1,
          2,
          3,
          4,
          5,
          6
        ]
      },
      "Fleet1Formation": {
        "type": "select",
        "value": "double_line",
        "option": [
          "line_ahead",
          "double_line",
          "diamond"
        ]
      },
      "Fleet1Mode": {
        "type": "select",
        "value": "combat_auto",
        "option": [
          "combat_auto",
          "combat_manual",
          "stand_still_in_the_middle",
          "hide_in_bottom_left"
        ]
      },
      "Fleet1Step": {
        "type": "select",
        "value": 3,
        "option": [
          2,
          3,
          4,
          5
        ]
      },
      "Fleet2": {
        "type": "select",
        "value": 2,
        "option": [
          0,
          1,
          2,
          3,
          4,
          5,
          6
        ]
      },
      "Fleet2Formation": {
        "type": "select",
        "value": "double_line",
        "option": [
          "line_ahead",
          "double_line",
          "diamond"
        ]
      },
      "Fleet2Mode": {
        "type": "select",
        "value": "combat_auto",
        "option": [
          "combat_auto",
          "combat_manual",
          "stand_still_in_the_middle",
          "hide_in_bottom_left"
        ]
      },
      "Fleet2Step": {
        "type": "select",
        "value": 2,
        "option": [
          2,
          3,
          4,
          5
        ]
      },
      "FleetOrder": {
        "type": "select",
        "value": "fleet1_mob_fleet2_boss",
        "option": [
          "fleet1_mob_fleet2_boss",
          "fleet1_boss_fleet2_mob",
          "fleet1_all_fleet2_standby",
          "fleet1_standby_fleet2_all"
        ]
      }
    },
    "Submarine": {
      "Fleet": {
        "type": "select",
        "value": 0,
        "option": [
          0,
          1,
          2
        ]
      },
      "Mode": {
        "type": "select",
        "value": "do_not_use",
        "option": [
          "do_not_use",
          "hunt_only",
          "boss_only",
          "hunt_and_boss",
          "every_combat"
        ]
      },
      "AutoSearchMode": {
        "type": "select",
        "value": "sub_standby",
        "option": [
          "sub_standby",
          "sub_auto_call"
        ]
      },
      "DistanceToBoss": {
        "type": "select",
        "value": "2_grid_to_boss",
        "option": [
          "to_boss_position",
          "1_grid_to_boss",
          "2_grid_to_boss",
          "use_open_ocean_support"
        ]
      }
    },
    "Emotion": {
      "Mode": {
        "type": "select",
        "value": "calculate",
        "option": [
          "calculate",
          "ignore",
          "calculate_ignore"
        ]
      },
      "Fleet1Value": {
        "type": "input",
        "value": 119
      },
      "Fleet1Record": {
        "type": "datetime",
        "value": "2020-01-01 00:00:00",
        "validate": "datetime",
        "display": "disabled"
      },
      "Fleet1Control": {
        "type": "select",
        "value": "prevent_yellow_face",
        "option": [
          "keep_exp_bonus",
          "prevent_green_face",
          "prevent_yellow_face",
          "prevent_red_face"
        ]
      },
      "Fleet1Recover": {
        "type": "select",
        "value": "not_in_dormitory",
        "option": [
          "not_in_dormitory",
          "dormitory_floor_1",
          "dormitory_floor_2"
        ]
      },
      "Fleet1Oath": {
        "type": "checkbox",
        "value": false
      },
      "Fleet2Value": {
        "type": "input",
        "value": 119
      },
      "Fleet2Record": {
        "type": "datetime",
        "value": "2020-01-01 00:00:00",
        "validate": "datetime",
        "display": "disabled"
      },
      "Fleet2Control": {
        "type": "select",
        "value": "prevent_yellow_face",
        "option": [
          "keep_exp_bonus",
          "prevent_green_face",
          "prevent_yellow_face",
          "prevent_red_face"
        ]
      },
      "Fleet2Recover": {
        "type": "select",
        "value": "not_in_dormitory",
        "option": [
          "not_in_dormitory",
          "dormitory_floor_1",
          "dormitory_floor_2"
        ]
      },
      "Fleet2Oath": {
        "type": "checkbox",
        "value": false
      }
    },
    "HpControl": {
      "UseHpBalance": {
        "type": "checkbox",
        "value": false
      },
      "UseEmergencyRepair": {
        "type": "checkbox",
        "value": false
      },
      "UseLowHpRetreat": {
        "type": "checkbox",
        "value": false
      },
      "HpBalanceThreshold": {
        "type": "input",
        "value": 0.2
      },
      "HpBalanceWeight": {
        "type": "input",
        "value": "1000, 1000, 1000"
      },
      "RepairUseSingleThreshold": {
        "type": "input",
        "value": 0.3
      },
      "RepairUseMultiThreshold": {
        "type": "input",
        "value": 0.6
      },
      "LowHpRetreatThreshold": {
        "type": "input",
        "value": 0.3
      }
    },
    "EnemyPriority": {
      "EnemyScaleBalanceWeight": {
        "type": "select",
        "value": "default_mode",
        "option": [
          "default_mode",
          "S3_enemy_first",
          "S1_enemy_first"
        ]
      }
    },
    "Storage": {
      "Storage": {
        "type": "storage",
        "value": {},
        "valuetype": "ignore",
        "display": "disabled"
      }
    }
  },
  "Raid": {
    "Scheduler": {
      "Enable": {
        "type": "checkbox",
        "value": false
      },
      "NextRun": {
        "type": "datetime",
        "value": "2020-01-01 00:00:00",
        "validate": "datetime"
      },
      "Command": {
        "type": "input",
        "value": "Raid",
        "display": "hide"
      },
      "SuccessInterval": {
        "type": "input",
        "value": 0,
        "display": "hide"
      },
      "FailureInterval": {
        "type": "input",
        "value": 120,
        "display": "hide"
      },
      "ServerUpdate": {
        "type": "input",
        "value": "00:00",
        "display": "hide"
      }
    },
    "Raid": {
      "Mode": {
        "type": "select",
        "value": "hard",
        "option": [
          "easy",
          "normal",
          "hard",
          "ex"
        ]
      },
      "UseTicket": {
        "type": "checkbox",
        "value": false
      }
    },
    "Campaign": {
      "Name": {
        "type": "input",
        "value": "dynamic",
        "display": "hide"
      },
      "Event": {
        "type": "select",
        "value": "campaign_main",
        "option": [
          "raid_20220127",
          "raid_20230118",
          "raid_20221027",
          "raid_20220630",
          "raid_20210708",
          "raid_20200624"
        ],
        "display": "disabled",
        "tw": "raid_20220127",
        "cn": "raid_20230118",
        "en": "raid_20230118",
        "jp": "raid_20230118"
      },
      "Mode": {
        "type": "select",
        "value": "normal",
        "option": [
          "normal",
          "hard"
        ],
        "display": "hide"
      },
      "UseClearMode": {
        "type": "checkbox",
        "value": true,
        "display": "hide"
      },
      "UseFleetLock": {
        "type": "checkbox",
        "value": true,
        "display": "hide"
      },
      "UseAutoSearch": {
        "type": "checkbox",
        "value": false,
        "display": "hide"
      },
      "Use2xBook": {
        "type": "checkbox",
        "value": false,
        "display": "hide"
      },
      "AmbushEvade": {
        "type": "checkbox",
        "value": true,
        "display": "hide"
      }
    },
    "StopCondition": {
      "RunCount": {
        "type": "input",
        "value": 0
      },
      "OilLimit": {
        "type": "input",
        "value": 1000
      },
      "MapAchievement": {
        "type": "select",
        "value": "non_stop",
        "option": [
          "non_stop",
          "100_percent_clear",
          "map_3_stars",
          "threat_safe",
          "threat_safe_without_3_stars"
        ],
        "display": "hide"
      },
      "StageIncrease": {
        "type": "checkbox",
        "value": false,
        "display": "hide"
      },
      "GetNewShip": {
        "type": "checkbox",
        "value": false,
        "display": "hide"
      },
      "ReachLevel": {
        "type": "input",
        "value": 0,
        "display": "hide"
      }
    },
    "Emotion": {
      "Mode": {
        "type": "select",
        "value": "calculate",
        "option": [
          "calculate",
          "ignore",
          "calculate_ignore"
        ]
      },
      "Fleet1Value": {
        "type": "input",
        "value": 119
      },
      "Fleet1Record": {
        "type": "datetime",
        "value": "2020-01-01 00:00:00",
        "validate": "datetime",
        "display": "disabled"
      },
      "Fleet1Control": {
        "type": "select",
        "value": "prevent_yellow_face",
        "option": [
          "keep_exp_bonus",
          "prevent_green_face",
          "prevent_yellow_face",
          "prevent_red_face"
        ]
      },
      "Fleet1Recover": {
        "type": "select",
        "value": "not_in_dormitory",
        "option": [
          "not_in_dormitory",
          "dormitory_floor_1",
          "dormitory_floor_2"
        ]
      },
      "Fleet1Oath": {
        "type": "checkbox",
        "value": false
      },
      "Fleet2Value": {
        "type": "input",
        "value": 119,
        "display": "hide"
      },
      "Fleet2Record": {
        "type": "datetime",
        "value": "2020-01-01 00:00:00",
        "validate": "datetime",
        "display": "hide"
      },
      "Fleet2Control": {
        "type": "select",
        "value": "prevent_yellow_face",
        "option": [
          "keep_exp_bonus",
          "prevent_green_face",
          "prevent_yellow_face",
          "prevent_red_face"
        ],
        "display": "hide"
      },
      "Fleet2Recover": {
        "type": "select",
        "value": "not_in_dormitory",
        "option": [
          "not_in_dormitory",
          "dormitory_floor_1",
          "dormitory_floor_2"
        ],
        "display": "hide"
      },
      "Fleet2Oath": {
        "type": "checkbox",
        "value": false,
        "display": "hide"
      }
    },
    "Storage": {
      "Storage": {
        "type": "storage",
        "value": {},
        "valuetype": "ignore",
        "display": "disabled"
      }
    }
  },
  "MaritimeEscort": {
    "Scheduler": {
      "Enable": {
        "type": "checkbox",
        "value": false
      },
      "NextRun": {
        "type": "datetime",
        "value": "2020-01-01 00:00:00",
        "validate": "datetime"
      },
      "Command": {
        "type": "input",
        "value": "MaritimeEscort",
        "display": "hide"
      },
      "SuccessInterval": {
        "type": "input",
        "value": 30,
        "display": "hide"
      },
      "FailureInterval": {
        "type": "input",
        "value": 30,
        "display": "hide"
      },
      "ServerUpdate": {
        "type": "input",
        "value": "00:00",
        "display": "hide"
      }
    },
    "MaritimeEscort": {
      "Enable": {
        "type": "checkbox",
        "value": true
      }
    },
    "Storage": {
      "Storage": {
        "type": "storage",
        "value": {},
        "valuetype": "ignore",
        "display": "disabled"
      }
    }
  },
  "WarArchives": {
    "Scheduler": {
      "Enable": {
        "type": "checkbox",
        "value": false
      },
      "NextRun": {
        "type": "datetime",
        "value": "2020-01-01 00:00:00",
        "validate": "datetime"
      },
      "Command": {
        "type": "input",
        "value": "WarArchives",
        "display": "hide"
      },
      "SuccessInterval": {
        "type": "input",
        "value": 30,
        "display": "hide"
      },
      "FailureInterval": {
        "type": "input",
        "value": 30,
        "display": "hide"
      },
      "ServerUpdate": {
        "type": "input",
        "value": "00:00",
        "display": "hide"
      }
    },
    "Campaign": {
      "Name": {
        "type": "input",
        "value": "12-4"
      },
      "Event": {
        "type": "select",
        "value": "campaign_main",
        "option": [
          "war_archives_20211028_cn",
          "war_archives_20210819_cn",
          "war_archives_20200903_cn",
          "war_archives_20201029_cn",
          "war_archives_20200806_cn",
          "war_archives_20210624_cn",
          "war_archives_20210325_cn",
          "war_archives_20190911_cn",
          "war_archives_20211014_cn",
          "war_archives_20200820_cn",
          "war_archives_20181227_cn",
          "war_archives_20180726_cn",
          "war_archives_20180607_cn",
          "war_archives_20190221_en",
          "war_archives_20191010_en",
          "war_archives_20181026_en",
          "war_archives_20190620_en",
          "war_archives_20190321_en",
          "war_archives_20191031_en",
          "war_archives_20181020_en"
        ],
        "cn": "war_archives_20211028_cn",
        "en": "war_archives_20211028_cn",
        "jp": "war_archives_20211028_cn",
        "tw": "war_archives_20211028_cn"
      },
      "Mode": {
        "type": "select",
        "value": "normal",
        "option": [
          "normal",
          "hard"
        ],
        "display": "hide"
      },
      "UseClearMode": {
        "type": "checkbox",
        "value": true
      },
      "UseFleetLock": {
        "type": "checkbox",
        "value": true
      },
      "UseAutoSearch": {
        "type": "checkbox",
        "value": true
      },
      "Use2xBook": {
        "type": "checkbox",
        "value": false
      },
      "AmbushEvade": {
        "type": "checkbox",
        "value": true,
        "display": "hide"
      }
    },
    "StopCondition": {
      "RunCount": {
        "type": "input",
        "value": 0
      },
      "OilLimit": {
        "type": "input",
        "value": 1000
      },
      "MapAchievement": {
        "type": "select",
        "value": "non_stop",
        "option": [
          "non_stop",
          "100_percent_clear",
          "map_3_stars",
          "threat_safe",
          "threat_safe_without_3_stars"
        ]
      },
      "StageIncrease": {
        "type": "checkbox",
        "value": false
      },
      "GetNewShip": {
        "type": "checkbox",
        "value": false
      },
      "ReachLevel": {
        "type": "input",
        "value": 0
      }
    },
    "Fleet": {
      "Fleet1": {
        "type": "select",
        "value": 1,
        "option": [
          1,
          2,
          3,
          4,
          5,
          6
        ]
      },
      "Fleet1Formation": {
        "type": "select",
        "value": "double_line",
        "option": [
          "line_ahead",
          "double_line",
          "diamond"
        ]
      },
      "Fleet1Mode": {
        "type": "select",
        "value": "combat_auto",
        "option": [
          "combat_auto",
          "combat_manual",
          "stand_still_in_the_middle",
          "hide_in_bottom_left"
        ]
      },
      "Fleet1Step": {
        "type": "select",
        "value": 3,
        "option": [
          2,
          3,
          4,
          5
        ]
      },
      "Fleet2": {
        "type": "select",
        "value": 2,
        "option": [
          0,
          1,
          2,
          3,
          4,
          5,
          6
        ]
      },
      "Fleet2Formation": {
        "type": "select",
        "value": "double_line",
        "option": [
          "line_ahead",
          "double_line",
          "diamond"
        ]
      },
      "Fleet2Mode": {
        "type": "select",
        "value": "combat_auto",
        "option": [
          "combat_auto",
          "combat_manual",
          "stand_still_in_the_middle",
          "hide_in_bottom_left"
        ]
      },
      "Fleet2Step": {
        "type": "select",
        "value": 2,
        "option": [
          2,
          3,
          4,
          5
        ]
      },
      "FleetOrder": {
        "type": "select",
        "value": "fleet1_mob_fleet2_boss",
        "option": [
          "fleet1_mob_fleet2_boss",
          "fleet1_boss_fleet2_mob",
          "fleet1_all_fleet2_standby",
          "fleet1_standby_fleet2_all"
        ]
      }
    },
    "Submarine": {
      "Fleet": {
        "type": "select",
        "value": 0,
        "option": [
          0,
          1,
          2
        ]
      },
      "Mode": {
        "type": "select",
        "value": "do_not_use",
        "option": [
          "do_not_use",
          "hunt_only",
          "boss_only",
          "hunt_and_boss",
          "every_combat"
        ]
      },
      "AutoSearchMode": {
        "type": "select",
        "value": "sub_standby",
        "option": [
          "sub_standby",
          "sub_auto_call"
        ]
      },
      "DistanceToBoss": {
        "type": "select",
        "value": "2_grid_to_boss",
        "option": [
          "to_boss_position",
          "1_grid_to_boss",
          "2_grid_to_boss",
          "use_open_ocean_support"
        ]
      }
    },
    "Emotion": {
      "Mode": {
        "type": "select",
        "value": "calculate",
        "option": [
          "calculate",
          "ignore",
          "calculate_ignore"
        ]
      },
      "Fleet1Value": {
        "type": "input",
        "value": 119
      },
      "Fleet1Record": {
        "type": "datetime",
        "value": "2020-01-01 00:00:00",
        "validate": "datetime",
        "display": "disabled"
      },
      "Fleet1Control": {
        "type": "select",
        "value": "prevent_yellow_face",
        "option": [
          "keep_exp_bonus",
          "prevent_green_face",
          "prevent_yellow_face",
          "prevent_red_face"
        ]
      },
      "Fleet1Recover": {
        "type": "select",
        "value": "not_in_dormitory",
        "option": [
          "not_in_dormitory",
          "dormitory_floor_1",
          "dormitory_floor_2"
        ]
      },
      "Fleet1Oath": {
        "type": "checkbox",
        "value": false
      },
      "Fleet2Value": {
        "type": "input",
        "value": 119
      },
      "Fleet2Record": {
        "type": "datetime",
        "value": "2020-01-01 00:00:00",
        "validate": "datetime",
        "display": "disabled"
      },
      "Fleet2Control": {
        "type": "select",
        "value": "prevent_yellow_face",
        "option": [
          "keep_exp_bonus",
          "prevent_green_face",
          "prevent_yellow_face",
          "prevent_red_face"
        ]
      },
      "Fleet2Recover": {
        "type": "select",
        "value": "not_in_dormitory",
        "option": [
          "not_in_dormitory",
          "dormitory_floor_1",
          "dormitory_floor_2"
        ]
      },
      "Fleet2Oath": {
        "type": "checkbox",
        "value": false
      }
    },
    "HpControl": {
      "UseHpBalance": {
        "type": "checkbox",
        "value": false
      },
      "UseEmergencyRepair": {
        "type": "checkbox",
        "value": false
      },
      "UseLowHpRetreat": {
        "type": "checkbox",
        "value": false
      },
      "HpBalanceThreshold": {
        "type": "input",
        "value": 0.2
      },
      "HpBalanceWeight": {
        "type": "input",
        "value": "1000, 1000, 1000"
      },
      "RepairUseSingleThreshold": {
        "type": "input",
        "value": 0.3
      },
      "RepairUseMultiThreshold": {
        "type": "input",
        "value": 0.6
      },
      "LowHpRetreatThreshold": {
        "type": "input",
        "value": 0.3
      }
    },
    "EnemyPriority": {
      "EnemyScaleBalanceWeight": {
        "type": "select",
        "value": "default_mode",
        "option": [
          "default_mode",
          "S3_enemy_first",
          "S1_enemy_first"
        ]
      }
    },
    "Storage": {
      "Storage": {
        "type": "storage",
        "value": {},
        "valuetype": "ignore",
        "display": "disabled"
      }
    }
  },
  "CoalitionSp": {
    "Scheduler": {
      "Enable": {
        "type": "checkbox",
        "value": false
      },
      "NextRun": {
        "type": "datetime",
        "value": "2020-01-01 00:00:00",
        "validate": "datetime"
      },
      "Command": {
        "type": "input",
        "value": "CoalitionSp",
        "display": "hide"
      },
      "SuccessInterval": {
        "type": "input",
        "value": 30,
        "display": "hide"
      },
      "FailureInterval": {
        "type": "input",
        "value": 30,
        "display": "hide"
      },
      "ServerUpdate": {
        "type": "input",
        "value": "00:00",
        "display": "hide"
      }
    },
    "Campaign": {
      "Name": {
        "type": "input",
        "value": "sp",
        "display": "hide"
      },
      "Event": {
        "type": "select",
        "value": "campaign_main",
        "option": [
          "coalition_20230323"
        ],
        "display": "disabled",
        "cn": "coalition_20230323",
        "en": "coalition_20230323",
        "jp": "coalition_20230323"
      },
      "Mode": {
        "type": "select",
        "value": "normal",
        "option": [
          "normal",
          "hard"
        ],
        "display": "hide"
      },
      "UseClearMode": {
        "type": "checkbox",
        "value": true,
        "display": "hide"
      },
      "UseFleetLock": {
        "type": "checkbox",
        "value": true,
        "display": "hide"
      },
      "UseAutoSearch": {
        "type": "checkbox",
        "value": false,
        "display": "hide"
      },
      "Use2xBook": {
        "type": "checkbox",
        "value": false,
        "display": "hide"
      },
      "AmbushEvade": {
        "type": "checkbox",
        "value": true,
        "display": "hide"
      }
    },
    "Coalition": {
      "Fleet": {
        "type": "select",
        "value": "single",
        "option": [
          "single",
          "multi"
        ]
      }
    },
    "StopCondition": {
      "RunCount": {
        "type": "input",
        "value": 0
      },
      "OilLimit": {
        "type": "input",
        "value": 1000
      },
      "MapAchievement": {
        "type": "select",
        "value": "non_stop",
        "option": [
          "non_stop",
          "100_percent_clear",
          "map_3_stars",
          "threat_safe",
          "threat_safe_without_3_stars"
        ],
        "display": "hide"
      },
      "StageIncrease": {
        "type": "checkbox",
        "value": false,
        "display": "hide"
      },
      "GetNewShip": {
        "type": "checkbox",
        "value": false,
        "display": "hide"
      },
      "ReachLevel": {
        "type": "input",
        "value": 0,
        "display": "hide"
      }
    },
    "Emotion": {
      "Mode": {
        "type": "select",
        "value": "calculate",
        "option": [
          "calculate",
          "ignore",
          "calculate_ignore"
        ]
      },
      "Fleet1Value": {
        "type": "input",
        "value": 119
      },
      "Fleet1Record": {
        "type": "datetime",
        "value": "2020-01-01 00:00:00",
        "validate": "datetime",
        "display": "disabled"
      },
      "Fleet1Control": {
        "type": "select",
        "value": "prevent_yellow_face",
        "option": [
          "keep_exp_bonus",
          "prevent_green_face",
          "prevent_yellow_face",
          "prevent_red_face"
        ]
      },
      "Fleet1Recover": {
        "type": "select",
        "value": "not_in_dormitory",
        "option": [
          "not_in_dormitory",
          "dormitory_floor_1",
          "dormitory_floor_2"
        ]
      },
      "Fleet1Oath": {
        "type": "checkbox",
        "value": false
      },
      "Fleet2Value": {
        "type": "input",
        "value": 119,
        "display": "hide"
      },
      "Fleet2Record": {
        "type": "datetime",
        "value": "2020-01-01 00:00:00",
        "validate": "datetime",
        "display": "hide"
      },
      "Fleet2Control": {
        "type": "select",
        "value": "prevent_yellow_face",
        "option": [
          "keep_exp_bonus",
          "prevent_green_face",
          "prevent_yellow_face",
          "prevent_red_face"
        ],
        "display": "hide"
      },
      "Fleet2Recover": {
        "type": "select",
        "value": "not_in_dormitory",
        "option": [
          "not_in_dormitory",
          "dormitory_floor_1",
          "dormitory_floor_2"
        ],
        "display": "hide"
      },
      "Fleet2Oath": {
        "type": "checkbox",
        "value": false,
        "display": "hide"
      }
    },
    "Storage": {
      "Storage": {
        "type": "storage",
        "value": {},
        "valuetype": "ignore",
        "display": "disabled"
      }
    }
  },
  "EventA": {
    "Scheduler": {
      "Enable": {
        "type": "checkbox",
        "value": false
      },
      "NextRun": {
        "type": "datetime",
        "value": "2020-01-01 00:00:00",
        "validate": "datetime"
      },
      "Command": {
        "type": "input",
        "value": "EventA",
        "display": "hide"
      },
      "SuccessInterval": {
        "type": "input",
        "value": 30,
        "display": "hide"
      },
      "FailureInterval": {
        "type": "input",
        "value": 30,
        "display": "hide"
      },
      "ServerUpdate": {
        "type": "input",
        "value": "00:00",
        "display": "hide"
      }
    },
    "EventDaily": {
      "StageFilter": {
        "type": "textarea",
        "value": "A1 > A2 > A3"
      },
      "LastStage": {
        "type": "input",
        "value": 0
      }
    },
    "Campaign": {
      "Name": {
        "type": "input",
        "value": "dynamic",
        "display": "hide"
      },
      "Event": {
        "type": "select",
        "value": "campaign_main",
        "option": [
          "event_20210422_cn",
          "event_20210624_cn",
          "event_20230223_cn",
          "event_20220224_cn",
          "event_20200806_cn",
          "event_20210610_tw",
          "event_20210225_cn",
          "event_20211229_cn",
          "event_20221222_cn",
          "event_20221124_cn",
          "event_20210325_cn",
          "event_20201229_cn",
          "event_20211111_cn",
          "event_20210121_cn",
          "event_20220915_cn",
          "event_20210916_cn",
          "event_20200903_en",
          "event_20220818_cn",
          "event_20220324_cn",
          "event_20211028_cn",
          "event_20220728_cn",
          "event_20200917_cn",
          "event_20201029_cn",
          "event_20200820_cn",
          "event_20201012_cn",
          "event_20210527_cn",
          "event_20220526_cn",
          "event_20220428_cn",
          "event_20220414_cn",
          "event_20220407_tw",
          "event_20220310_tw",
          "event_20200603_cn",
          "event_20220210_cn",
          "event_20211125_cn",
          "event_20211028_tw",
          "event_20210722_cn",
          "event_20210819_cn",
          "event_20200723_cn",
          "event_20210624_tw",
          "event_20210527_tw",
          "event_20210429_tw",
          "event_20210415_tw",
          "event_20210225_tw",
          "event_20201126_cn",
          "event_20200312_cn",
          "event_20201002_en",
          "event_20200716_en",
          "event_20200611_en",
          "event_20200603_en",
          "event_20200521_en",
          "event_20200521_cn",
          "event_20200507_cn",
          "event_20200423_cn",
          "event_20200326_cn",
          "event_20200227_cn"
        ],
        "display": "disabled",
        "cn": "event_20210422_cn",
        "en": "event_20210422_cn",
        "jp": "event_20210422_cn",
        "tw": "event_20210624_cn"
      },
      "Mode": {
        "type": "select",
        "value": "normal",
        "option": [
          "normal",
          "hard"
        ],
        "display": "hide"
      },
      "UseClearMode": {
        "type": "checkbox",
        "value": true
      },
      "UseFleetLock": {
        "type": "checkbox",
        "value": true
      },
      "UseAutoSearch": {
        "type": "checkbox",
        "value": true
      },
      "Use2xBook": {
        "type": "checkbox",
        "value": false,
        "display": "hide"
      },
      "AmbushEvade": {
        "type": "checkbox",
        "value": true,
        "display": "hide"
      }
    },
    "StopCondition": {
      "RunCount": {
        "type": "input",
        "value": 0,
        "display": "hide"
      },
      "OilLimit": {
        "type": "input",
        "value": 1000
      },
      "MapAchievement": {
        "type": "select",
        "value": "non_stop",
        "option": [
          "non_stop",
          "100_percent_clear",
          "map_3_stars",
          "threat_safe",
          "threat_safe_without_3_stars"
        ],
        "display": "hide"
      },
      "StageIncrease": {
        "type": "checkbox",
        "value": false,
        "display": "hide"
      },
      "GetNewShip": {
        "type": "checkbox",
        "value": false,
        "display": "hide"
      },
      "ReachLevel": {
        "type": "input",
        "value": 0,
        "display": "hide"
      }
    },
    "Fleet": {
      "Fleet1": {
        "type": "select",
        "value": 1,
        "option": [
          1,
          2,
          3,
          4,
          5,
          6
        ]
      },
      "Fleet1Formation": {
        "type": "select",
        "value": "double_line",
        "option": [
          "line_ahead",
          "double_line",
          "diamond"
        ]
      },
      "Fleet1Mode": {
        "type": "select",
        "value": "combat_auto",
        "option": [
          "combat_auto",
          "combat_manual",
          "stand_still_in_the_middle",
          "hide_in_bottom_left"
        ]
      },
      "Fleet1Step": {
        "type": "select",
        "value": 3,
        "option": [
          2,
          3,
          4,
          5
        ]
      },
      "Fleet2": {
        "type": "select",
        "value": 2,
        "option": [
          0,
          1,
          2,
          3,
          4,
          5,
          6
        ]
      },
      "Fleet2Formation": {
        "type": "select",
        "value": "double_line",
        "option": [
          "line_ahead",
          "double_line",
          "diamond"
        ]
      },
      "Fleet2Mode": {
        "type": "select",
        "value": "combat_auto",
        "option": [
          "combat_auto",
          "combat_manual",
          "stand_still_in_the_middle",
          "hide_in_bottom_left"
        ]
      },
      "Fleet2Step": {
        "type": "select",
        "value": 2,
        "option": [
          2,
          3,
          4,
          5
        ]
      },
      "FleetOrder": {
        "type": "select",
        "value": "fleet1_mob_fleet2_boss",
        "option": [
          "fleet1_mob_fleet2_boss",
          "fleet1_boss_fleet2_mob",
          "fleet1_all_fleet2_standby",
          "fleet1_standby_fleet2_all"
        ]
      }
    },
    "Submarine": {
      "Fleet": {
        "type": "select",
        "value": 0,
        "option": [
          0,
          1,
          2
        ]
      },
      "Mode": {
        "type": "select",
        "value": "do_not_use",
        "option": [
          "do_not_use",
          "hunt_only",
          "boss_only",
          "hunt_and_boss",
          "every_combat"
        ]
      },
      "AutoSearchMode": {
        "type": "select",
        "value": "sub_standby",
        "option": [
          "sub_standby",
          "sub_auto_call"
        ]
      },
      "DistanceToBoss": {
        "type": "select",
        "value": "2_grid_to_boss",
        "option": [
          "to_boss_position",
          "1_grid_to_boss",
          "2_grid_to_boss",
          "use_open_ocean_support"
        ]
      }
    },
    "Emotion": {
      "Mode": {
        "type": "select",
        "value": "calculate",
        "option": [
          "calculate",
          "ignore",
          "calculate_ignore"
        ]
      },
      "Fleet1Value": {
        "type": "input",
        "value": 119
      },
      "Fleet1Record": {
        "type": "datetime",
        "value": "2020-01-01 00:00:00",
        "validate": "datetime",
        "display": "disabled"
      },
      "Fleet1Control": {
        "type": "select",
        "value": "prevent_yellow_face",
        "option": [
          "keep_exp_bonus",
          "prevent_green_face",
          "prevent_yellow_face",
          "prevent_red_face"
        ]
      },
      "Fleet1Recover": {
        "type": "select",
        "value": "not_in_dormitory",
        "option": [
          "not_in_dormitory",
          "dormitory_floor_1",
          "dormitory_floor_2"
        ]
      },
      "Fleet1Oath": {
        "type": "checkbox",
        "value": false
      },
      "Fleet2Value": {
        "type": "input",
        "value": 119
      },
      "Fleet2Record": {
        "type": "datetime",
        "value": "2020-01-01 00:00:00",
        "validate": "datetime",
        "display": "disabled"
      },
      "Fleet2Control": {
        "type": "select",
        "value": "prevent_yellow_face",
        "option": [
          "keep_exp_bonus",
          "prevent_green_face",
          "prevent_yellow_face",
          "prevent_red_face"
        ]
      },
      "Fleet2Recover": {
        "type": "select",
        "value": "not_in_dormitory",
        "option": [
          "not_in_dormitory",
          "dormitory_floor_1",
          "dormitory_floor_2"
        ]
      },
      "Fleet2Oath": {
        "type": "checkbox",
        "value": false
      }
    },
    "HpControl": {
      "UseHpBalance": {
        "type": "checkbox",
        "value": false
      },
      "UseEmergencyRepair": {
        "type": "checkbox",
        "value": false
      },
      "UseLowHpRetreat": {
        "type": "checkbox",
        "value": false
      },
      "HpBalanceThreshold": {
        "type": "input",
        "value": 0.2
      },
      "HpBalanceWeight": {
        "type": "input",
        "value": "1000, 1000, 1000"
      },
      "RepairUseSingleThreshold": {
        "type": "input",
        "value": 0.3
      },
      "RepairUseMultiThreshold": {
        "type": "input",
        "value": 0.6
      },
      "LowHpRetreatThreshold": {
        "type": "input",
        "value": 0.3
      }
    },
    "EnemyPriority": {
      "EnemyScaleBalanceWeight": {
        "type": "select",
        "value": "default_mode",
        "option": [
          "default_mode",
          "S3_enemy_first",
          "S1_enemy_first"
        ]
      }
    },
    "Storage": {
      "Storage": {
        "type": "storage",
        "value": {},
        "valuetype": "ignore",
        "display": "disabled"
      }
    }
  },
  "EventB": {
    "Scheduler": {
      "Enable": {
        "type": "checkbox",
        "value": false
      },
      "NextRun": {
        "type": "datetime",
        "value": "2020-01-01 00:00:00",
        "validate": "datetime"
      },
      "Command": {
        "type": "input",
        "value": "EventB",
        "display": "hide"
      },
      "SuccessInterval": {
        "type": "input",
        "value": 30,
        "display": "hide"
      },
      "FailureInterval": {
        "type": "input",
        "value": 30,
        "display": "hide"
      },
      "ServerUpdate": {
        "type": "input",
        "value": "00:00",
        "display": "hide"
      }
    },
    "EventDaily": {
      "StageFilter": {
        "type": "textarea",
        "value": "B1 > B2 > B3"
      },
      "LastStage": {
        "type": "input",
        "value": 0
      }
    },
    "Campaign": {
      "Name": {
        "type": "input",
        "value": "dynamic",
        "display": "hide"
      },
      "Event": {
        "type": "select",
        "value": "campaign_main",
        "option": [
          "event_20210422_cn",
          "event_20210624_cn",
          "event_20230223_cn",
          "event_20220224_cn",
          "event_20200806_cn",
          "event_20210610_tw",
          "event_20210225_cn",
          "event_20211229_cn",
          "event_20221222_cn",
          "event_20221124_cn",
          "event_20210325_cn",
          "event_20201229_cn",
          "event_20211111_cn",
          "event_20210121_cn",
          "event_20220915_cn",
          "event_20210916_cn",
          "event_20200903_en",
          "event_20220818_cn",
          "event_20220324_cn",
          "event_20211028_cn",
          "event_20220728_cn",
          "event_20200917_cn",
          "event_20201029_cn",
          "event_20200820_cn",
          "event_20201012_cn",
          "event_20210527_cn",
          "event_20220526_cn",
          "event_20220428_cn",
          "event_20220414_cn",
          "event_20220407_tw",
          "event_20220310_tw",
          "event_20200603_cn",
          "event_20220210_cn",
          "event_20211125_cn",
          "event_20211028_tw",
          "event_20210722_cn",
          "event_20210819_cn",
          "event_20200723_cn",
          "event_20210624_tw",
          "event_20210527_tw",
          "event_20210429_tw",
          "event_20210415_tw",
          "event_20210225_tw",
          "event_20201126_cn",
          "event_20200312_cn",
          "event_20201002_en",
          "event_20200716_en",
          "event_20200611_en",
          "event_20200603_en",
          "event_20200521_en",
          "event_20200521_cn",
          "event_20200507_cn",
          "event_20200423_cn",
          "event_20200326_cn",
          "event_20200227_cn"
        ],
        "display": "disabled",
        "cn": "event_20210422_cn",
        "en": "event_20210422_cn",
        "jp": "event_20210422_cn",
        "tw": "event_20210624_cn"
      },
      "Mode": {
        "type": "select",
        "value": "normal",
        "option": [
          "normal",
          "hard"
        ],
        "display": "hide"
      },
      "UseClearMode": {
        "type": "checkbox",
        "value": true
      },
      "UseFleetLock": {
        "type": "checkbox",
        "value": true
      },
      "UseAutoSearch": {
        "type": "checkbox",
        "value": true
      },
      "Use2xBook": {
        "type": "checkbox",
        "value": false,
        "display": "hide"
      },
      "AmbushEvade": {
        "type": "checkbox",
        "value": true,
        "display": "hide"
      }
    },
    "StopCondition": {
      "RunCount": {
        "type": "input",
        "value": 0,
        "display": "hide"
      },
      "OilLimit": {
        "type": "input",
        "value": 1000
      },
      "MapAchievement": {
        "type": "select",
        "value": "non_stop",
        "option": [
          "non_stop",
          "100_percent_clear",
          "map_3_stars",
          "threat_safe",
          "threat_safe_without_3_stars"
        ],
        "display": "hide"
      },
      "StageIncrease": {
        "type": "checkbox",
        "value": false,
        "display": "hide"
      },
      "GetNewShip": {
        "type": "checkbox",
        "value": false,
        "display": "hide"
      },
      "ReachLevel": {
        "type": "input",
        "value": 0,
        "display": "hide"
      }
    },
    "Fleet": {
      "Fleet1": {
        "type": "select",
        "value": 1,
        "option": [
          1,
          2,
          3,
          4,
          5,
          6
        ]
      },
      "Fleet1Formation": {
        "type": "select",
        "value": "double_line",
        "option": [
          "line_ahead",
          "double_line",
          "diamond"
        ]
      },
      "Fleet1Mode": {
        "type": "select",
        "value": "combat_auto",
        "option": [
          "combat_auto",
          "combat_manual",
          "stand_still_in_the_middle",
          "hide_in_bottom_left"
        ]
      },
      "Fleet1Step": {
        "type": "select",
        "value": 3,
        "option": [
          2,
          3,
          4,
          5
        ]
      },
      "Fleet2": {
        "type": "select",
        "value": 2,
        "option": [
          0,
          1,
          2,
          3,
          4,
          5,
          6
        ]
      },
      "Fleet2Formation": {
        "type": "select",
        "value": "double_line",
        "option": [
          "line_ahead",
          "double_line",
          "diamond"
        ]
      },
      "Fleet2Mode": {
        "type": "select",
        "value": "combat_auto",
        "option": [
          "combat_auto",
          "combat_manual",
          "stand_still_in_the_middle",
          "hide_in_bottom_left"
        ]
      },
      "Fleet2Step": {
        "type": "select",
        "value": 2,
        "option": [
          2,
          3,
          4,
          5
        ]
      },
      "FleetOrder": {
        "type": "select",
        "value": "fleet1_mob_fleet2_boss",
        "option": [
          "fleet1_mob_fleet2_boss",
          "fleet1_boss_fleet2_mob",
          "fleet1_all_fleet2_standby",
          "fleet1_standby_fleet2_all"
        ]
      }
    },
    "Submarine": {
      "Fleet": {
        "type": "select",
        "value": 0,
        "option": [
          0,
          1,
          2
        ]
      },
      "Mode": {
        "type": "select",
        "value": "do_not_use",
        "option": [
          "do_not_use",
          "hunt_only",
          "boss_only",
          "hunt_and_boss",
          "every_combat"
        ]
      },
      "AutoSearchMode": {
        "type": "select",
        "value": "sub_standby",
        "option": [
          "sub_standby",
          "sub_auto_call"
        ]
      },
      "DistanceToBoss": {
        "type": "select",
        "value": "2_grid_to_boss",
        "option": [
          "to_boss_position",
          "1_grid_to_boss",
          "2_grid_to_boss",
          "use_open_ocean_support"
        ]
      }
    },
    "Emotion": {
      "Mode": {
        "type": "select",
        "value": "calculate",
        "option": [
          "calculate",
          "ignore",
          "calculate_ignore"
        ]
      },
      "Fleet1Value": {
        "type": "input",
        "value": 119
      },
      "Fleet1Record": {
        "type": "datetime",
        "value": "2020-01-01 00:00:00",
        "validate": "datetime",
        "display": "disabled"
      },
      "Fleet1Control": {
        "type": "select",
        "value": "prevent_yellow_face",
        "option": [
          "keep_exp_bonus",
          "prevent_green_face",
          "prevent_yellow_face",
          "prevent_red_face"
        ]
      },
      "Fleet1Recover": {
        "type": "select",
        "value": "not_in_dormitory",
        "option": [
          "not_in_dormitory",
          "dormitory_floor_1",
          "dormitory_floor_2"
        ]
      },
      "Fleet1Oath": {
        "type": "checkbox",
        "value": false
      },
      "Fleet2Value": {
        "type": "input",
        "value": 119
      },
      "Fleet2Record": {
        "type": "datetime",
        "value": "2020-01-01 00:00:00",
        "validate": "datetime",
        "display": "disabled"
      },
      "Fleet2Control": {
        "type": "select",
        "value": "prevent_yellow_face",
        "option": [
          "keep_exp_bonus",
          "prevent_green_face",
          "prevent_yellow_face",
          "prevent_red_face"
        ]
      },
      "Fleet2Recover": {
        "type": "select",
        "value": "not_in_dormitory",
        "option": [
          "not_in_dormitory",
          "dormitory_floor_1",
          "dormitory_floor_2"
        ]
      },
      "Fleet2Oath": {
        "type": "checkbox",
        "value": false
      }
    },
    "HpControl": {
      "UseHpBalance": {
        "type": "checkbox",
        "value": false
      },
      "UseEmergencyRepair": {
        "type": "checkbox",
        "value": false
      },
      "UseLowHpRetreat": {
        "type": "checkbox",
        "value": false
      },
      "HpBalanceThreshold": {
        "type": "input",
        "value": 0.2
      },
      "HpBalanceWeight": {
        "type": "input",
        "value": "1000, 1000, 1000"
      },
      "RepairUseSingleThreshold": {
        "type": "input",
        "value": 0.3
      },
      "RepairUseMultiThreshold": {
        "type": "input",
        "value": 0.6
      },
      "LowHpRetreatThreshold": {
        "type": "input",
        "value": 0.3
      }
    },
    "EnemyPriority": {
      "EnemyScaleBalanceWeight": {
        "type": "select",
        "value": "default_mode",
        "option": [
          "default_mode",
          "S3_enemy_first",
          "S1_enemy_first"
        ]
      }
    },
    "Storage": {
      "Storage": {
        "type": "storage",
        "value": {},
        "valuetype": "ignore",
        "display": "disabled"
      }
    }
  },
  "EventC": {
    "Scheduler": {
      "Enable": {
        "type": "checkbox",
        "value": false
      },
      "NextRun": {
        "type": "datetime",
        "value": "2020-01-01 00:00:00",
        "validate": "datetime"
      },
      "Command": {
        "type": "input",
        "value": "EventC",
        "display": "hide"
      },
      "SuccessInterval": {
        "type": "input",
        "value": 30,
        "display": "hide"
      },
      "FailureInterval": {
        "type": "input",
        "value": 30,
        "display": "hide"
      },
      "ServerUpdate": {
        "type": "input",
        "value": "00:00",
        "display": "hide"
      }
    },
    "EventDaily": {
      "StageFilter": {
        "type": "textarea",
        "value": "C1 > C2 > C3"
      },
      "LastStage": {
        "type": "input",
        "value": 0
      }
    },
    "Campaign": {
      "Name": {
        "type": "input",
        "value": "dynamic",
        "display": "hide"
      },
      "Event": {
        "type": "select",
        "value": "campaign_main",
        "option": [
          "event_20210422_cn",
          "event_20210624_cn",
          "event_20230223_cn",
          "event_20220224_cn",
          "event_20200806_cn",
          "event_20210610_tw",
          "event_20210225_cn",
          "event_20211229_cn",
          "event_20221222_cn",
          "event_20221124_cn",
          "event_20210325_cn",
          "event_20201229_cn",
          "event_20211111_cn",
          "event_20210121_cn",
          "event_20220915_cn",
          "event_20210916_cn",
          "event_20200903_en",
          "event_20220818_cn",
          "event_20220324_cn",
          "event_20211028_cn",
          "event_20220728_cn",
          "event_20200917_cn",
          "event_20201029_cn",
          "event_20200820_cn",
          "event_20201012_cn",
          "event_20210527_cn",
          "event_20220526_cn",
          "event_20220428_cn",
          "event_20220414_cn",
          "event_20220407_tw",
          "event_20220310_tw",
          "event_20200603_cn",
          "event_20220210_cn",
          "event_20211125_cn",
          "event_20211028_tw",
          "event_20210722_cn",
          "event_20210819_cn",
          "event_20200723_cn",
          "event_20210624_tw",
          "event_20210527_tw",
          "event_20210429_tw",
          "event_20210415_tw",
          "event_20210225_tw",
          "event_20201126_cn",
          "event_20200312_cn",
          "event_20201002_en",
          "event_20200716_en",
          "event_20200611_en",
          "event_20200603_en",
          "event_20200521_en",
          "event_20200521_cn",
          "event_20200507_cn",
          "event_20200423_cn",
          "event_20200326_cn",
          "event_20200227_cn"
        ],
        "display": "disabled",
        "cn": "event_20210422_cn",
        "en": "event_20210422_cn",
        "jp": "event_20210422_cn",
        "tw": "event_20210624_cn"
      },
      "Mode": {
        "type": "select",
        "value": "normal",
        "option": [
          "normal",
          "hard"
        ],
        "display": "hide"
      },
      "UseClearMode": {
        "type": "checkbox",
        "value": true
      },
      "UseFleetLock": {
        "type": "checkbox",
        "value": true
      },
      "UseAutoSearch": {
        "type": "checkbox",
        "value": true
      },
      "Use2xBook": {
        "type": "checkbox",
        "value": false,
        "display": "hide"
      },
      "AmbushEvade": {
        "type": "checkbox",
        "value": true,
        "display": "hide"
      }
    },
    "StopCondition": {
      "RunCount": {
        "type": "input",
        "value": 0,
        "display": "hide"
      },
      "OilLimit": {
        "type": "input",
        "value": 1000
      },
      "MapAchievement": {
        "type": "select",
        "value": "non_stop",
        "option": [
          "non_stop",
          "100_percent_clear",
          "map_3_stars",
          "threat_safe",
          "threat_safe_without_3_stars"
        ],
        "display": "hide"
      },
      "StageIncrease": {
        "type": "checkbox",
        "value": false,
        "display": "hide"
      },
      "GetNewShip": {
        "type": "checkbox",
        "value": false,
        "display": "hide"
      },
      "ReachLevel": {
        "type": "input",
        "value": 0,
        "display": "hide"
      }
    },
    "Fleet": {
      "Fleet1": {
        "type": "select",
        "value": 1,
        "option": [
          1,
          2,
          3,
          4,
          5,
          6
        ]
      },
      "Fleet1Formation": {
        "type": "select",
        "value": "double_line",
        "option": [
          "line_ahead",
          "double_line",
          "diamond"
        ]
      },
      "Fleet1Mode": {
        "type": "select",
        "value": "combat_auto",
        "option": [
          "combat_auto",
          "combat_manual",
          "stand_still_in_the_middle",
          "hide_in_bottom_left"
        ]
      },
      "Fleet1Step": {
        "type": "select",
        "value": 3,
        "option": [
          2,
          3,
          4,
          5
        ]
      },
      "Fleet2": {
        "type": "select",
        "value": 2,
        "option": [
          0,
          1,
          2,
          3,
          4,
          5,
          6
        ]
      },
      "Fleet2Formation": {
        "type": "select",
        "value": "double_line",
        "option": [
          "line_ahead",
          "double_line",
          "diamond"
        ]
      },
      "Fleet2Mode": {
        "type": "select",
        "value": "combat_auto",
        "option": [
          "combat_auto",
          "combat_manual",
          "stand_still_in_the_middle",
          "hide_in_bottom_left"
        ]
      },
      "Fleet2Step": {
        "type": "select",
        "value": 2,
        "option": [
          2,
          3,
          4,
          5
        ]
      },
      "FleetOrder": {
        "type": "select",
        "value": "fleet1_mob_fleet2_boss",
        "option": [
          "fleet1_mob_fleet2_boss",
          "fleet1_boss_fleet2_mob",
          "fleet1_all_fleet2_standby",
          "fleet1_standby_fleet2_all"
        ]
      }
    },
    "Submarine": {
      "Fleet": {
        "type": "select",
        "value": 0,
        "option": [
          0,
          1,
          2
        ]
      },
      "Mode": {
        "type": "select",
        "value": "do_not_use",
        "option": [
          "do_not_use",
          "hunt_only",
          "boss_only",
          "hunt_and_boss",
          "every_combat"
        ]
      },
      "AutoSearchMode": {
        "type": "select",
        "value": "sub_standby",
        "option": [
          "sub_standby",
          "sub_auto_call"
        ]
      },
      "DistanceToBoss": {
        "type": "select",
        "value": "2_grid_to_boss",
        "option": [
          "to_boss_position",
          "1_grid_to_boss",
          "2_grid_to_boss",
          "use_open_ocean_support"
        ]
      }
    },
    "Emotion": {
      "Mode": {
        "type": "select",
        "value": "calculate",
        "option": [
          "calculate",
          "ignore",
          "calculate_ignore"
        ]
      },
      "Fleet1Value": {
        "type": "input",
        "value": 119
      },
      "Fleet1Record": {
        "type": "datetime",
        "value": "2020-01-01 00:00:00",
        "validate": "datetime",
        "display": "disabled"
      },
      "Fleet1Control": {
        "type": "select",
        "value": "prevent_yellow_face",
        "option": [
          "keep_exp_bonus",
          "prevent_green_face",
          "prevent_yellow_face",
          "prevent_red_face"
        ]
      },
      "Fleet1Recover": {
        "type": "select",
        "value": "not_in_dormitory",
        "option": [
          "not_in_dormitory",
          "dormitory_floor_1",
          "dormitory_floor_2"
        ]
      },
      "Fleet1Oath": {
        "type": "checkbox",
        "value": false
      },
      "Fleet2Value": {
        "type": "input",
        "value": 119
      },
      "Fleet2Record": {
        "type": "datetime",
        "value": "2020-01-01 00:00:00",
        "validate": "datetime",
        "display": "disabled"
      },
      "Fleet2Control": {
        "type": "select",
        "value": "prevent_yellow_face",
        "option": [
          "keep_exp_bonus",
          "prevent_green_face",
          "prevent_yellow_face",
          "prevent_red_face"
        ]
      },
      "Fleet2Recover": {
        "type": "select",
        "value": "not_in_dormitory",
        "option": [
          "not_in_dormitory",
          "dormitory_floor_1",
          "dormitory_floor_2"
        ]
      },
      "Fleet2Oath": {
        "type": "checkbox",
        "value": false
      }
    },
    "HpControl": {
      "UseHpBalance": {
        "type": "checkbox",
        "value": false
      },
      "UseEmergencyRepair": {
        "type": "checkbox",
        "value": false
      },
      "UseLowHpRetreat": {
        "type": "checkbox",
        "value": false
      },
      "HpBalanceThreshold": {
        "type": "input",
        "value": 0.2
      },
      "HpBalanceWeight": {
        "type": "input",
        "value": "1000, 1000, 1000"
      },
      "RepairUseSingleThreshold": {
        "type": "input",
        "value": 0.3
      },
      "RepairUseMultiThreshold": {
        "type": "input",
        "value": 0.6
      },
      "LowHpRetreatThreshold": {
        "type": "input",
        "value": 0.3
      }
    },
    "EnemyPriority": {
      "EnemyScaleBalanceWeight": {
        "type": "select",
        "value": "default_mode",
        "option": [
          "default_mode",
          "S3_enemy_first",
          "S1_enemy_first"
        ]
      }
    },
    "Storage": {
      "Storage": {
        "type": "storage",
        "value": {},
        "valuetype": "ignore",
        "display": "disabled"
      }
    }
  },
  "EventD": {
    "Scheduler": {
      "Enable": {
        "type": "checkbox",
        "value": false
      },
      "NextRun": {
        "type": "datetime",
        "value": "2020-01-01 00:00:00",
        "validate": "datetime"
      },
      "Command": {
        "type": "input",
        "value": "EventD",
        "display": "hide"
      },
      "SuccessInterval": {
        "type": "input",
        "value": 30,
        "display": "hide"
      },
      "FailureInterval": {
        "type": "input",
        "value": 30,
        "display": "hide"
      },
      "ServerUpdate": {
        "type": "input",
        "value": "00:00",
        "display": "hide"
      }
    },
    "EventDaily": {
      "StageFilter": {
        "type": "textarea",
        "value": "D1 > D2 > D3"
      },
      "LastStage": {
        "type": "input",
        "value": 0
      }
    },
    "Campaign": {
      "Name": {
        "type": "input",
        "value": "dynamic",
        "display": "hide"
      },
      "Event": {
        "type": "select",
        "value": "campaign_main",
        "option": [
          "event_20210422_cn",
          "event_20210624_cn",
          "event_20230223_cn",
          "event_20220224_cn",
          "event_20200806_cn",
          "event_20210610_tw",
          "event_20210225_cn",
          "event_20211229_cn",
          "event_20221222_cn",
          "event_20221124_cn",
          "event_20210325_cn",
          "event_20201229_cn",
          "event_20211111_cn",
          "event_20210121_cn",
          "event_20220915_cn",
          "event_20210916_cn",
          "event_20200903_en",
          "event_20220818_cn",
          "event_20220324_cn",
          "event_20211028_cn",
          "event_20220728_cn",
          "event_20200917_cn",
          "event_20201029_cn",
          "event_20200820_cn",
          "event_20201012_cn",
          "event_20210527_cn",
          "event_20220526_cn",
          "event_20220428_cn",
          "event_20220414_cn",
          "event_20220407_tw",
          "event_20220310_tw",
          "event_20200603_cn",
          "event_20220210_cn",
          "event_20211125_cn",
          "event_20211028_tw",
          "event_20210722_cn",
          "event_20210819_cn",
          "event_20200723_cn",
          "event_20210624_tw",
          "event_20210527_tw",
          "event_20210429_tw",
          "event_20210415_tw",
          "event_20210225_tw",
          "event_20201126_cn",
          "event_20200312_cn",
          "event_20201002_en",
          "event_20200716_en",
          "event_20200611_en",
          "event_20200603_en",
          "event_20200521_en",
          "event_20200521_cn",
          "event_20200507_cn",
          "event_20200423_cn",
          "event_20200326_cn",
          "event_20200227_cn"
        ],
        "display": "disabled",
        "cn": "event_20210422_cn",
        "en": "event_20210422_cn",
        "jp": "event_20210422_cn",
        "tw": "event_20210624_cn"
      },
      "Mode": {
        "type": "select",
        "value": "normal",
        "option": [
          "normal",
          "hard"
        ],
        "display": "hide"
      },
      "UseClearMode": {
        "type": "checkbox",
        "value": true
      },
      "UseFleetLock": {
        "type": "checkbox",
        "value": true
      },
      "UseAutoSearch": {
        "type": "checkbox",
        "value": true
      },
      "Use2xBook": {
        "type": "checkbox",
        "value": false,
        "display": "hide"
      },
      "AmbushEvade": {
        "type": "checkbox",
        "value": true,
        "display": "hide"
      }
    },
    "StopCondition": {
      "RunCount": {
        "type": "input",
        "value": 0,
        "display": "hide"
      },
      "OilLimit": {
        "type": "input",
        "value": 1000
      },
      "MapAchievement": {
        "type": "select",
        "value": "non_stop",
        "option": [
          "non_stop",
          "100_percent_clear",
          "map_3_stars",
          "threat_safe",
          "threat_safe_without_3_stars"
        ],
        "display": "hide"
      },
      "StageIncrease": {
        "type": "checkbox",
        "value": false,
        "display": "hide"
      },
      "GetNewShip": {
        "type": "checkbox",
        "value": false,
        "display": "hide"
      },
      "ReachLevel": {
        "type": "input",
        "value": 0,
        "display": "hide"
      }
    },
    "Fleet": {
      "Fleet1": {
        "type": "select",
        "value": 1,
        "option": [
          1,
          2,
          3,
          4,
          5,
          6
        ]
      },
      "Fleet1Formation": {
        "type": "select",
        "value": "double_line",
        "option": [
          "line_ahead",
          "double_line",
          "diamond"
        ]
      },
      "Fleet1Mode": {
        "type": "select",
        "value": "combat_auto",
        "option": [
          "combat_auto",
          "combat_manual",
          "stand_still_in_the_middle",
          "hide_in_bottom_left"
        ]
      },
      "Fleet1Step": {
        "type": "select",
        "value": 3,
        "option": [
          2,
          3,
          4,
          5
        ]
      },
      "Fleet2": {
        "type": "select",
        "value": 2,
        "option": [
          0,
          1,
          2,
          3,
          4,
          5,
          6
        ]
      },
      "Fleet2Formation": {
        "type": "select",
        "value": "double_line",
        "option": [
          "line_ahead",
          "double_line",
          "diamond"
        ]
      },
      "Fleet2Mode": {
        "type": "select",
        "value": "combat_auto",
        "option": [
          "combat_auto",
          "combat_manual",
          "stand_still_in_the_middle",
          "hide_in_bottom_left"
        ]
      },
      "Fleet2Step": {
        "type": "select",
        "value": 2,
        "option": [
          2,
          3,
          4,
          5
        ]
      },
      "FleetOrder": {
        "type": "select",
        "value": "fleet1_mob_fleet2_boss",
        "option": [
          "fleet1_mob_fleet2_boss",
          "fleet1_boss_fleet2_mob",
          "fleet1_all_fleet2_standby",
          "fleet1_standby_fleet2_all"
        ]
      }
    },
    "Submarine": {
      "Fleet": {
        "type": "select",
        "value": 0,
        "option": [
          0,
          1,
          2
        ]
      },
      "Mode": {
        "type": "select",
        "value": "do_not_use",
        "option": [
          "do_not_use",
          "hunt_only",
          "boss_only",
          "hunt_and_boss",
          "every_combat"
        ]
      },
      "AutoSearchMode": {
        "type": "select",
        "value": "sub_standby",
        "option": [
          "sub_standby",
          "sub_auto_call"
        ]
      },
      "DistanceToBoss": {
        "type": "select",
        "value": "2_grid_to_boss",
        "option": [
          "to_boss_position",
          "1_grid_to_boss",
          "2_grid_to_boss",
          "use_open_ocean_support"
        ]
      }
    },
    "Emotion": {
      "Mode": {
        "type": "select",
        "value": "calculate",
        "option": [
          "calculate",
          "ignore",
          "calculate_ignore"
        ]
      },
      "Fleet1Value": {
        "type": "input",
        "value": 119
      },
      "Fleet1Record": {
        "type": "datetime",
        "value": "2020-01-01 00:00:00",
        "validate": "datetime",
        "display": "disabled"
      },
      "Fleet1Control": {
        "type": "select",
        "value": "prevent_yellow_face",
        "option": [
          "keep_exp_bonus",
          "prevent_green_face",
          "prevent_yellow_face",
          "prevent_red_face"
        ]
      },
      "Fleet1Recover": {
        "type": "select",
        "value": "not_in_dormitory",
        "option": [
          "not_in_dormitory",
          "dormitory_floor_1",
          "dormitory_floor_2"
        ]
      },
      "Fleet1Oath": {
        "type": "checkbox",
        "value": false
      },
      "Fleet2Value": {
        "type": "input",
        "value": 119
      },
      "Fleet2Record": {
        "type": "datetime",
        "value": "2020-01-01 00:00:00",
        "validate": "datetime",
        "display": "disabled"
      },
      "Fleet2Control": {
        "type": "select",
        "value": "prevent_yellow_face",
        "option": [
          "keep_exp_bonus",
          "prevent_green_face",
          "prevent_yellow_face",
          "prevent_red_face"
        ]
      },
      "Fleet2Recover": {
        "type": "select",
        "value": "not_in_dormitory",
        "option": [
          "not_in_dormitory",
          "dormitory_floor_1",
          "dormitory_floor_2"
        ]
      },
      "Fleet2Oath": {
        "type": "checkbox",
        "value": false
      }
    },
    "HpControl": {
      "UseHpBalance": {
        "type": "checkbox",
        "value": false
      },
      "UseEmergencyRepair": {
        "type": "checkbox",
        "value": false
      },
      "UseLowHpRetreat": {
        "type": "checkbox",
        "value": false
      },
      "HpBalanceThreshold": {
        "type": "input",
        "value": 0.2
      },
      "HpBalanceWeight": {
        "type": "input",
        "value": "1000, 1000, 1000"
      },
      "RepairUseSingleThreshold": {
        "type": "input",
        "value": 0.3
      },
      "RepairUseMultiThreshold": {
        "type": "input",
        "value": 0.6
      },
      "LowHpRetreatThreshold": {
        "type": "input",
        "value": 0.3
      }
    },
    "EnemyPriority": {
      "EnemyScaleBalanceWeight": {
        "type": "select",
        "value": "default_mode",
        "option": [
          "default_mode",
          "S3_enemy_first",
          "S1_enemy_first"
        ]
      }
    },
    "Storage": {
      "Storage": {
        "type": "storage",
        "value": {},
        "valuetype": "ignore",
        "display": "disabled"
      }
    }
  },
  "EventSp": {
    "Scheduler": {
      "Enable": {
        "type": "checkbox",
        "value": false
      },
      "NextRun": {
        "type": "datetime",
        "value": "2020-01-01 00:00:00",
        "validate": "datetime"
      },
      "Command": {
        "type": "input",
        "value": "EventSp",
        "display": "hide"
      },
      "SuccessInterval": {
        "type": "input",
        "value": 30,
        "display": "hide"
      },
      "FailureInterval": {
        "type": "input",
        "value": 30,
        "display": "hide"
      },
      "ServerUpdate": {
        "type": "input",
        "value": "00:00",
        "display": "hide"
      }
    },
    "Campaign": {
      "Name": {
        "type": "input",
        "value": "sp",
        "display": "hide"
      },
      "Event": {
        "type": "select",
        "value": "campaign_main",
        "option": [
<<<<<<< HEAD
          "event_20210422_cn",
          "event_20210624_cn",
          "event_20230223_cn",
          "event_20220224_cn",
          "event_20200806_cn",
          "event_20210610_tw",
          "event_20210225_cn",
          "event_20211229_cn",
          "event_20221222_cn",
          "event_20221124_cn",
          "event_20210325_cn",
          "event_20201229_cn",
          "event_20211111_cn",
          "event_20210121_cn",
          "event_20220915_cn",
          "event_20210916_cn",
          "event_20200903_en",
          "event_20220818_cn",
          "event_20220324_cn",
          "event_20211028_cn",
          "event_20220728_cn",
          "event_20200917_cn",
          "event_20201029_cn",
          "event_20200820_cn",
          "event_20201012_cn",
          "event_20210527_cn",
          "event_20220526_cn",
          "event_20220428_cn",
          "event_20220414_cn",
          "event_20220407_tw",
          "event_20220310_tw",
          "event_20200603_cn",
          "event_20220210_cn",
          "event_20211125_cn",
          "event_20211028_tw",
          "event_20210722_cn",
          "event_20210819_cn",
          "event_20200723_cn",
          "event_20210624_tw",
          "event_20210527_tw",
          "event_20210429_tw",
          "event_20210415_tw",
          "event_20210225_tw",
          "event_20201126_cn",
          "event_20200312_cn",
          "event_20201002_en",
          "event_20200716_en",
          "event_20200611_en",
          "event_20200603_en",
          "event_20200521_en",
          "event_20200521_cn",
          "event_20200507_cn",
          "event_20200423_cn",
          "event_20200326_cn",
          "event_20200227_cn"
        ],
        "display": "disabled",
        "cn": "event_20210422_cn",
        "en": "event_20210422_cn",
        "jp": "event_20210422_cn",
        "tw": "event_20210624_cn"
=======
          "raid_20220630",
          "raid_20220127",
          "raid_20230118",
          "raid_20221027",
          "raid_20210708",
          "raid_20200624"
        ],
        "display": "disabled",
        "tw": "raid_20220630",
        "cn": "raid_20230118",
        "en": "raid_20230118",
        "jp": "raid_20230118"
>>>>>>> 292ad938
      },
      "Mode": {
        "type": "select",
        "value": "normal",
        "option": [
          "normal",
          "hard"
        ],
        "display": "hide"
      },
      "UseClearMode": {
        "type": "checkbox",
        "value": true
      },
      "UseFleetLock": {
        "type": "checkbox",
        "value": true
      },
      "UseAutoSearch": {
        "type": "checkbox",
        "value": true
      },
      "Use2xBook": {
        "type": "checkbox",
        "value": false,
        "display": "hide"
      },
      "AmbushEvade": {
        "type": "checkbox",
        "value": true,
        "display": "hide"
      }
    },
    "StopCondition": {
      "RunCount": {
        "type": "input",
        "value": 0,
        "display": "hide"
      },
      "OilLimit": {
        "type": "input",
        "value": 1000
      },
      "MapAchievement": {
        "type": "select",
        "value": "non_stop",
        "option": [
          "non_stop",
          "100_percent_clear",
          "map_3_stars",
          "threat_safe",
          "threat_safe_without_3_stars"
        ],
        "display": "hide"
      },
      "StageIncrease": {
        "type": "checkbox",
        "value": false,
        "display": "hide"
      },
      "GetNewShip": {
        "type": "checkbox",
        "value": false,
        "display": "hide"
      },
      "ReachLevel": {
        "type": "input",
        "value": 0,
        "display": "hide"
      }
    },
    "Fleet": {
      "Fleet1": {
        "type": "select",
        "value": 1,
        "option": [
          1,
          2,
          3,
          4,
          5,
          6
        ]
      },
      "Fleet1Formation": {
        "type": "select",
        "value": "double_line",
        "option": [
          "line_ahead",
          "double_line",
          "diamond"
        ]
      },
      "Fleet1Mode": {
        "type": "select",
        "value": "combat_auto",
        "option": [
          "combat_auto",
          "combat_manual",
          "stand_still_in_the_middle",
          "hide_in_bottom_left"
        ]
      },
      "Fleet1Step": {
        "type": "select",
        "value": 3,
        "option": [
          2,
          3,
          4,
          5
        ]
      },
      "Fleet2": {
        "type": "select",
        "value": 2,
        "option": [
          0,
          1,
          2,
          3,
          4,
          5,
          6
        ]
      },
      "Fleet2Formation": {
        "type": "select",
        "value": "double_line",
        "option": [
          "line_ahead",
          "double_line",
          "diamond"
        ]
      },
      "Fleet2Mode": {
        "type": "select",
        "value": "combat_auto",
        "option": [
          "combat_auto",
          "combat_manual",
          "stand_still_in_the_middle",
          "hide_in_bottom_left"
        ]
      },
      "Fleet2Step": {
        "type": "select",
        "value": 2,
        "option": [
          2,
          3,
          4,
          5
        ]
      },
      "FleetOrder": {
        "type": "select",
        "value": "fleet1_mob_fleet2_boss",
        "option": [
          "fleet1_mob_fleet2_boss",
          "fleet1_boss_fleet2_mob",
          "fleet1_all_fleet2_standby",
          "fleet1_standby_fleet2_all"
        ]
      }
    },
    "Submarine": {
      "Fleet": {
        "type": "select",
        "value": 0,
        "option": [
          0,
          1,
          2
        ]
      },
      "Mode": {
        "type": "select",
        "value": "do_not_use",
        "option": [
          "do_not_use",
          "hunt_only",
          "boss_only",
          "hunt_and_boss",
          "every_combat"
        ]
      },
      "AutoSearchMode": {
        "type": "select",
        "value": "sub_standby",
        "option": [
          "sub_standby",
          "sub_auto_call"
        ],
        "display": "hide"
      },
      "DistanceToBoss": {
        "type": "select",
        "value": "2_grid_to_boss",
        "option": [
          "to_boss_position",
          "1_grid_to_boss",
          "2_grid_to_boss",
          "use_open_ocean_support"
        ]
      }
    },
    "Emotion": {
      "Mode": {
        "type": "select",
        "value": "calculate",
        "option": [
          "calculate",
          "ignore",
          "calculate_ignore"
        ]
      },
      "Fleet1Value": {
        "type": "input",
        "value": 119
      },
      "Fleet1Record": {
        "type": "datetime",
        "value": "2020-01-01 00:00:00",
        "validate": "datetime",
        "display": "disabled"
      },
      "Fleet1Control": {
        "type": "select",
        "value": "prevent_yellow_face",
        "option": [
          "keep_exp_bonus",
          "prevent_green_face",
          "prevent_yellow_face",
          "prevent_red_face"
        ]
      },
      "Fleet1Recover": {
        "type": "select",
        "value": "not_in_dormitory",
        "option": [
          "not_in_dormitory",
          "dormitory_floor_1",
          "dormitory_floor_2"
        ]
      },
      "Fleet1Oath": {
        "type": "checkbox",
        "value": false
      },
      "Fleet2Value": {
        "type": "input",
        "value": 119
      },
      "Fleet2Record": {
        "type": "datetime",
        "value": "2020-01-01 00:00:00",
        "validate": "datetime",
        "display": "disabled"
      },
      "Fleet2Control": {
        "type": "select",
        "value": "prevent_yellow_face",
        "option": [
          "keep_exp_bonus",
          "prevent_green_face",
          "prevent_yellow_face",
          "prevent_red_face"
        ]
      },
      "Fleet2Recover": {
        "type": "select",
        "value": "not_in_dormitory",
        "option": [
          "not_in_dormitory",
          "dormitory_floor_1",
          "dormitory_floor_2"
        ]
      },
      "Fleet2Oath": {
        "type": "checkbox",
        "value": false
      }
    },
    "HpControl": {
      "UseHpBalance": {
        "type": "checkbox",
        "value": false
      },
      "UseEmergencyRepair": {
        "type": "checkbox",
        "value": false
      },
      "UseLowHpRetreat": {
        "type": "checkbox",
        "value": false
      },
      "HpBalanceThreshold": {
        "type": "input",
        "value": 0.2
      },
      "HpBalanceWeight": {
        "type": "input",
        "value": "1000, 1000, 1000"
      },
      "RepairUseSingleThreshold": {
        "type": "input",
        "value": 0.3
      },
      "RepairUseMultiThreshold": {
        "type": "input",
        "value": 0.6
      },
      "LowHpRetreatThreshold": {
        "type": "input",
        "value": 0.3
      }
    },
    "EnemyPriority": {
      "EnemyScaleBalanceWeight": {
        "type": "select",
        "value": "default_mode",
        "option": [
          "default_mode",
          "S3_enemy_first",
          "S1_enemy_first"
        ]
      }
    },
    "Storage": {
      "Storage": {
        "type": "storage",
        "value": {},
        "valuetype": "ignore",
        "display": "disabled"
      }
    }
  },
  "RaidDaily": {
    "Scheduler": {
      "Enable": {
        "type": "checkbox",
        "value": false
      },
      "NextRun": {
        "type": "datetime",
        "value": "2020-01-01 00:00:00",
        "validate": "datetime"
      },
      "Command": {
        "type": "input",
        "value": "RaidDaily",
        "display": "hide"
      },
      "SuccessInterval": {
        "type": "input",
        "value": 30,
        "display": "hide"
      },
      "FailureInterval": {
        "type": "input",
        "value": 30,
        "display": "hide"
      },
      "ServerUpdate": {
        "type": "input",
        "value": "00:00",
        "display": "hide"
      }
    },
    "RaidDaily": {
      "StageFilter": {
        "type": "textarea",
        "value": "hard > normal > easy"
      }
    },
    "Campaign": {
      "Name": {
        "type": "input",
        "value": "dynamic",
        "display": "hide"
      },
      "Event": {
        "type": "select",
        "value": "campaign_main",
        "option": [
          "raid_20220630",
          "raid_20220127",
          "raid_20230118",
          "raid_20221027",
          "raid_20210708",
          "raid_20200624"
        ],
        "display": "disabled",
        "tw": "raid_20220630",
        "cn": "raid_20230118",
        "en": "raid_20230118",
        "jp": "raid_20230118"
      },
      "Mode": {
        "type": "select",
        "value": "normal",
        "option": [
          "normal",
          "hard"
        ],
        "display": "hide"
      },
      "UseClearMode": {
        "type": "checkbox",
        "value": true,
        "display": "hide"
      },
      "UseFleetLock": {
        "type": "checkbox",
        "value": true,
        "display": "hide"
      },
      "UseAutoSearch": {
        "type": "checkbox",
        "value": false,
        "display": "hide"
      },
      "Use2xBook": {
        "type": "checkbox",
        "value": false,
        "display": "hide"
      },
      "AmbushEvade": {
        "type": "checkbox",
        "value": true,
        "display": "hide"
      }
    },
    "StopCondition": {
      "RunCount": {
        "type": "input",
        "value": 0,
        "display": "hide"
      },
      "OilLimit": {
        "type": "input",
        "value": 1000
      },
      "MapAchievement": {
        "type": "select",
        "value": "non_stop",
        "option": [
          "non_stop",
          "100_percent_clear",
          "map_3_stars",
          "threat_safe",
          "threat_safe_without_3_stars"
        ],
        "display": "hide"
      },
      "StageIncrease": {
        "type": "checkbox",
        "value": false,
        "display": "hide"
      },
      "GetNewShip": {
        "type": "checkbox",
        "value": false,
        "display": "hide"
      },
      "ReachLevel": {
        "type": "input",
        "value": 0,
        "display": "hide"
      }
    },
    "Emotion": {
      "Mode": {
        "type": "select",
        "value": "calculate",
        "option": [
          "calculate",
          "ignore",
          "calculate_ignore"
        ]
      },
      "Fleet1Value": {
        "type": "input",
        "value": 119
      },
      "Fleet1Record": {
        "type": "datetime",
        "value": "2020-01-01 00:00:00",
        "validate": "datetime",
        "display": "disabled"
      },
      "Fleet1Control": {
        "type": "select",
        "value": "prevent_yellow_face",
        "option": [
          "keep_exp_bonus",
          "prevent_green_face",
          "prevent_yellow_face",
          "prevent_red_face"
        ]
      },
      "Fleet1Recover": {
        "type": "select",
        "value": "not_in_dormitory",
        "option": [
          "not_in_dormitory",
          "dormitory_floor_1",
          "dormitory_floor_2"
        ]
      },
      "Fleet1Oath": {
        "type": "checkbox",
        "value": false
      },
      "Fleet2Value": {
        "type": "input",
        "value": 119,
        "display": "hide"
      },
      "Fleet2Record": {
        "type": "datetime",
        "value": "2020-01-01 00:00:00",
        "validate": "datetime",
        "display": "hide"
      },
      "Fleet2Control": {
        "type": "select",
        "value": "prevent_yellow_face",
        "option": [
          "keep_exp_bonus",
          "prevent_green_face",
          "prevent_yellow_face",
          "prevent_red_face"
        ],
        "display": "hide"
      },
      "Fleet2Recover": {
        "type": "select",
        "value": "not_in_dormitory",
        "option": [
          "not_in_dormitory",
          "dormitory_floor_1",
          "dormitory_floor_2"
        ],
        "display": "hide"
      },
      "Fleet2Oath": {
        "type": "checkbox",
        "value": false,
        "display": "hide"
      }
    },
    "Storage": {
      "Storage": {
        "type": "storage",
        "value": {},
        "valuetype": "ignore",
        "display": "disabled"
      }
    }
  },
  "Commission": {
    "Scheduler": {
      "Enable": {
        "type": "lock",
        "value": true,
        "display": "disabled"
      },
      "NextRun": {
        "type": "datetime",
        "value": "2020-01-01 00:00:00",
        "validate": "datetime"
      },
      "Command": {
        "type": "input",
        "value": "Commission",
        "display": "hide"
      },
      "SuccessInterval": {
        "type": "input",
        "value": "30-60",
        "display": "hide"
      },
      "FailureInterval": {
        "type": "input",
        "value": "30-60",
        "display": "hide"
      },
      "ServerUpdate": {
        "type": "input",
        "value": "00:00",
        "display": "hide"
      }
    },
    "Commission": {
      "PresetFilter": {
        "type": "select",
        "value": "cube",
        "option": [
          "cube",
          "cube_24h",
          "chip",
          "chip_24h",
          "oil",
          "custom"
        ]
      },
      "CustomFilter": {
        "type": "textarea",
        "value": "DailyEvent > Gem-4 > Gem-2 > Gem-8 > ExtraCube-0:30\n> UrgentCube-1:30 > UrgentCube-1:45 > UrgentCube-3\n> ExtraDrill-5:20 > ExtraDrill-2 > ExtraDrill-3:20\n> UrgentCube-2:15 > UrgentCube-4\n> ExtraDrill-1 > UrgentCube-6 > ExtraCube-1:30\n> ExtraDrill-2:40 > ExtraDrill-0:20\n> Major > DailyChip > DailyResource\n> ExtraPart-0:30 > ExtraOil-1 > UrgentBox-6\n> ExtraCube-3 > ExtraPart-1 > UrgentBox-3\n> ExtraCube-4 > ExtraPart-1:30 > ExtraOil-4\n> UrgentBox-1 > ExtraCube-5 > UrgentBox-1\n> ExtraCube-8 > ExtraOil-8\n> UrgentDrill-4 > UrgentDrill-2:40 > UrgentDrill-2\n> UrgentDrill-1 > UrgentDrill-1:30 > UrgentDrill-1:10\n> Extra-0:20 > Extra-0:30 > Extra-1:00 > Extra-1:30 > Extra-2:00\n> shortest"
      },
      "DoMajorCommission": {
        "type": "checkbox",
        "value": false
      }
    },
    "Storage": {
      "Storage": {
        "type": "storage",
        "value": {},
        "valuetype": "ignore",
        "display": "disabled"
      }
    }
  },
  "Tactical": {
    "Scheduler": {
      "Enable": {
        "type": "checkbox",
        "value": true
      },
      "NextRun": {
        "type": "datetime",
        "value": "2020-01-01 00:00:00",
        "validate": "datetime"
      },
      "Command": {
        "type": "input",
        "value": "Tactical",
        "display": "hide"
      },
      "SuccessInterval": {
        "type": "input",
        "value": "30-60",
        "display": "hide"
      },
      "FailureInterval": {
        "type": "input",
        "value": "120-240",
        "display": "hide"
      },
      "ServerUpdate": {
        "type": "input",
        "value": "00:00",
        "display": "hide"
      }
    },
    "Tactical": {
      "TacticalFilter": {
        "type": "textarea",
        "value": "SameT4 > SameT3 > SameT2 > SameT1\n> BlueT2 > YellowT2 > RedT2\n> BlueT3 > YellowT3 > RedT3\n> BlueT4 > YellowT4 > RedT4\n> BlueT1 > YellowT1 > RedT1\n> first"
      },
      "RapidTrainingSlot": {
        "type": "select",
        "value": "do_not_use",
        "option": [
          "do_not_use",
          "slot_1",
          "slot_2",
          "slot_3",
          "slot_4"
        ]
      }
    },
    "ControlExpOverflow": {
      "Enable": {
        "type": "checkbox",
        "value": true
      },
      "T4Allow": {
        "type": "input",
        "value": 100
      },
      "T3Allow": {
        "type": "input",
        "value": 100
      },
      "T2Allow": {
        "type": "input",
        "value": 200
      },
      "T1Allow": {
        "type": "input",
        "value": 200
      }
    },
    "AddNewStudent": {
      "Enable": {
        "type": "checkbox",
        "value": false
      },
      "Favorite": {
        "type": "checkbox",
        "value": true
      }
    },
    "Storage": {
      "Storage": {
        "type": "storage",
        "value": {},
        "valuetype": "ignore",
        "display": "disabled"
      }
    }
  },
  "Research": {
    "Scheduler": {
      "Enable": {
        "type": "lock",
        "value": true,
        "display": "disabled"
      },
      "NextRun": {
        "type": "datetime",
        "value": "2020-01-01 00:00:00",
        "validate": "datetime"
      },
      "Command": {
        "type": "input",
        "value": "Research",
        "display": "hide"
      },
      "SuccessInterval": {
        "type": "input",
        "value": "30-60",
        "display": "hide"
      },
      "FailureInterval": {
        "type": "input",
        "value": "30-60",
        "display": "hide"
      },
      "ServerUpdate": {
        "type": "input",
        "value": "00:00",
        "display": "hide"
      }
    },
    "Research": {
      "UseCube": {
        "type": "select",
        "value": "only_05_hour",
        "option": [
          "always_use",
          "only_05_hour",
          "only_no_project",
          "do_not_use"
        ]
      },
      "UseCoin": {
        "type": "select",
        "value": "always_use",
        "option": [
          "always_use",
          "only_05_hour",
          "only_no_project",
          "do_not_use"
        ]
      },
      "UsePart": {
        "type": "select",
        "value": "always_use",
        "option": [
          "always_use",
          "only_05_hour",
          "only_no_project",
          "do_not_use"
        ]
      },
      "AllowDelay": {
        "type": "checkbox",
        "value": true
      },
      "PresetFilter": {
        "type": "select",
        "value": "series_5_blueprint_152",
        "option": [
          "custom",
          "series_5_blueprint_152",
          "series_5_blueprint_only",
          "series_5_152_only",
          "series_4_blueprint_tenrai",
          "series_4_blueprint_only",
          "series_4_tenrai_only",
          "series_3_blueprint_234",
          "series_3_blueprint_only",
          "series_3_234_only",
          "series_2_than_3_457_234",
          "series_2_blueprint_457",
          "series_2_blueprint_only",
          "series_2_457_only"
        ]
      },
      "CustomFilter": {
        "type": "textarea",
        "value": "S5-DR0.5 > S5-PRY0.5 > S5-H0.5 > S5-Q0.5 > S5-DR2.5 > 0.5 > S5-G1.5\n> S5-Q1 > S5-DR5 > S5-DR8 > S5-G4 > S5-PRY2.5 > 1 > S5-Q2 > reset\n> S5-G2.5 > S5-PRY5 > S5-PRY8 > 1.5 > 2 > S5-Q4 > 2.5 > 3\n> Q4 > G4 > 4 > 5 > S5-C6 > C6 > 6 > S5-C8 > 8\n> S5-C12 > 12"
      }
    },
    "Storage": {
      "Storage": {
        "type": "storage",
        "value": {},
        "valuetype": "ignore",
        "display": "disabled"
      }
    }
  },
  "Dorm": {
    "Scheduler": {
      "Enable": {
        "type": "checkbox",
        "value": true
      },
      "NextRun": {
        "type": "datetime",
        "value": "2020-01-01 00:00:00",
        "validate": "datetime"
      },
      "Command": {
        "type": "input",
        "value": "Dorm",
        "display": "hide"
      },
      "SuccessInterval": {
        "type": "input",
        "value": 278,
        "display": "hide"
      },
      "FailureInterval": {
        "type": "input",
        "value": 278,
        "display": "hide"
      },
      "ServerUpdate": {
        "type": "input",
        "value": "00:00",
        "display": "hide"
      }
    },
    "Dorm": {
      "Collect": {
        "type": "checkbox",
        "value": true
      },
      "Feed": {
        "type": "checkbox",
        "value": true
      },
      "FeedFilter": {
        "type": "textarea",
        "value": "20000 > 10000 > 5000 > 3000 > 2000 > 1000"
      }
    },
    "Storage": {
      "Storage": {
        "type": "storage",
        "value": {},
        "valuetype": "ignore",
        "display": "disabled"
      }
    }
  },
  "Meowfficer": {
    "Scheduler": {
      "Enable": {
        "type": "checkbox",
        "value": true
      },
      "NextRun": {
        "type": "datetime",
        "value": "2020-01-01 00:00:00",
        "validate": "datetime"
      },
      "Command": {
        "type": "input",
        "value": "Meowfficer",
        "display": "hide"
      },
      "SuccessInterval": {
        "type": "input",
        "value": 30,
        "display": "hide"
      },
      "FailureInterval": {
        "type": "input",
        "value": 30,
        "display": "hide"
      },
      "ServerUpdate": {
        "type": "input",
        "value": "00:00",
        "display": "hide"
      }
    },
    "Meowfficer": {
      "BuyAmount": {
        "type": "input",
        "value": 1
      },
      "FortChoreMeowfficer": {
        "type": "checkbox",
        "value": true
      }
    },
    "MeowfficerTrain": {
      "Enable": {
        "type": "checkbox",
        "value": false
      },
      "Mode": {
        "type": "select",
        "value": "seamlessly",
        "option": [
          "seamlessly",
          "once_a_day"
        ]
      },
      "RetainTalentedGold": {
        "type": "checkbox",
        "value": true
      },
      "RetainTalentedPurple": {
        "type": "checkbox",
        "value": true
      },
      "EnhanceIndex": {
        "type": "input",
        "value": 1
      }
    },
    "Storage": {
      "Storage": {
        "type": "storage",
        "value": {},
        "valuetype": "ignore",
        "display": "disabled"
      }
    }
  },
  "Guild": {
    "Scheduler": {
      "Enable": {
        "type": "checkbox",
        "value": true
      },
      "NextRun": {
        "type": "datetime",
        "value": "2020-01-01 00:00:00",
        "validate": "datetime"
      },
      "Command": {
        "type": "input",
        "value": "Guild",
        "display": "hide"
      },
      "SuccessInterval": {
        "type": "input",
        "value": 30,
        "display": "hide"
      },
      "FailureInterval": {
        "type": "input",
        "value": 30,
        "display": "hide"
      },
      "ServerUpdate": {
        "type": "input",
        "value": "00:00, 06:00, 12:00, 18:00, 21:00",
        "display": "hide"
      }
    },
    "GuildLogistics": {
      "Enable": {
        "type": "checkbox",
        "value": true
      },
      "SelectNewMission": {
        "type": "checkbox",
        "value": false
      },
      "ExchangeFilter": {
        "type": "textarea",
        "value": "PlateTorpedoT1 > PlateAntiAirT1 > PlatePlaneT1 > PlateGunT1 > PlateGeneralT1\n> PlateTorpedoT2 > PlateAntiAirT2 > PlatePlaneT2 > PlateGunT2 > PlateGeneralT2\n> PlateTorpedoT3 > PlateAntiAirT3 > PlatePlaneT3 > PlateGunT3 > PlateGeneralT3\n> OxyCola > Coolant > Merit > Coin > Oil"
      }
    },
    "GuildOperation": {
      "Enable": {
        "type": "checkbox",
        "value": true
      },
      "SelectNewOperation": {
        "type": "checkbox",
        "value": false
      },
      "NewOperationMaxDate": {
        "type": "input",
        "value": 15
      },
      "JoinThreshold": {
        "type": "input",
        "value": 1
      },
      "AttackBoss": {
        "type": "checkbox",
        "value": true
      },
      "BossFleetRecommend": {
        "type": "checkbox",
        "value": false
      }
    },
    "Storage": {
      "Storage": {
        "type": "storage",
        "value": {},
        "valuetype": "ignore",
        "display": "disabled"
      }
    }
  },
  "Reward": {
    "Scheduler": {
      "Enable": {
        "type": "lock",
        "value": true,
        "display": "disabled"
      },
      "NextRun": {
        "type": "datetime",
        "value": "2020-01-01 00:00:00",
        "validate": "datetime"
      },
      "Command": {
        "type": "input",
        "value": "Reward",
        "display": "hide"
      },
      "SuccessInterval": {
        "type": "input",
        "value": "120-240",
        "display": "hide"
      },
      "FailureInterval": {
        "type": "input",
        "value": "120-240",
        "display": "hide"
      },
      "ServerUpdate": {
        "type": "input",
        "value": "00:00",
        "display": "hide"
      }
    },
    "Reward": {
      "CollectOil": {
        "type": "checkbox",
        "value": true
      },
      "CollectCoin": {
        "type": "checkbox",
        "value": true
      },
      "CollectExp": {
        "type": "checkbox",
        "value": true
      },
      "CollectMission": {
        "type": "checkbox",
        "value": true
      },
      "CollectWeeklyMission": {
        "type": "checkbox",
        "value": true
      }
    },
    "Storage": {
      "Storage": {
        "type": "storage",
        "value": {},
        "valuetype": "ignore",
        "display": "disabled"
      }
    }
  },
  "Daily": {
    "Scheduler": {
      "Enable": {
        "type": "checkbox",
        "value": false
      },
      "NextRun": {
        "type": "datetime",
        "value": "2020-01-01 00:00:00",
        "validate": "datetime"
      },
      "Command": {
        "type": "input",
        "value": "Daily",
        "display": "hide"
      },
      "SuccessInterval": {
        "type": "input",
        "value": 30,
        "display": "hide"
      },
      "FailureInterval": {
        "type": "input",
        "value": 30,
        "display": "hide"
      },
      "ServerUpdate": {
        "type": "input",
        "value": "00:00",
        "display": "hide"
      }
    },
    "Daily": {
      "UseDailySkip": {
        "type": "checkbox",
        "value": true
      },
      "EscortMission": {
        "type": "select",
        "value": "first",
        "option": [
          "skip",
          "first",
          "second",
          "third"
        ]
      },
      "EscortMissionFleet": {
        "type": "select",
        "value": 1,
        "option": [
          1,
          2,
          3,
          4,
          5,
          6
        ]
      },
      "AdvanceMission": {
        "type": "select",
        "value": "first",
        "option": [
          "skip",
          "first",
          "second",
          "third"
        ]
      },
      "AdvanceMissionFleet": {
        "type": "select",
        "value": 1,
        "option": [
          1,
          2,
          3,
          4,
          5,
          6
        ]
      },
      "FierceAssault": {
        "type": "select",
        "value": "first",
        "option": [
          "skip",
          "first",
          "second",
          "third"
        ]
      },
      "FierceAssaultFleet": {
        "type": "select",
        "value": 1,
        "option": [
          1,
          2,
          3,
          4,
          5,
          6
        ]
      },
      "TacticalTraining": {
        "type": "select",
        "value": "second",
        "option": [
          "skip",
          "first",
          "second",
          "third"
        ]
      },
      "TacticalTrainingFleet": {
        "type": "select",
        "value": 1,
        "option": [
          1,
          2,
          3,
          4,
          5,
          6
        ]
      },
      "SupplyLineDisruption": {
        "type": "select",
        "value": "second",
        "option": [
          "skip",
          "first",
          "second",
          "third"
        ]
      },
      "ModuleDevelopment": {
        "type": "select",
        "value": "first",
        "option": [
          "skip",
          "first",
          "second"
        ]
      },
      "ModuleDevelopmentFleet": {
        "type": "select",
        "value": 1,
        "option": [
          1,
          2,
          3,
          4,
          5,
          6
        ]
      },
      "EmergencyModuleDevelopment": {
        "type": "select",
        "value": "first",
        "option": [
          "skip",
          "first",
          "second"
        ]
      },
      "EmergencyModuleDevelopmentFleet": {
        "type": "select",
        "value": 1,
        "option": [
          1,
          2,
          3,
          4,
          5,
          6
        ]
      }
    },
    "Storage": {
      "Storage": {
        "type": "storage",
        "value": {},
        "valuetype": "ignore",
        "display": "disabled"
      }
    }
  },
  "Hard": {
    "Scheduler": {
      "Enable": {
        "type": "checkbox",
        "value": false
      },
      "NextRun": {
        "type": "datetime",
        "value": "2020-01-01 00:00:00",
        "validate": "datetime"
      },
      "Command": {
        "type": "input",
        "value": "Hard",
        "display": "hide"
      },
      "SuccessInterval": {
        "type": "input",
        "value": 30,
        "display": "hide"
      },
      "FailureInterval": {
        "type": "input",
        "value": 30,
        "display": "hide"
      },
      "ServerUpdate": {
        "type": "input",
        "value": "00:00",
        "display": "hide"
      }
    },
    "Hard": {
      "HardStage": {
        "type": "input",
        "value": "11-4"
      },
      "HardFleet": {
        "type": "select",
        "value": 1,
        "option": [
          1,
          2
        ]
      }
    },
    "Storage": {
      "Storage": {
        "type": "storage",
        "value": {},
        "valuetype": "ignore",
        "display": "disabled"
      }
    }
  },
  "Exercise": {
    "Scheduler": {
      "Enable": {
        "type": "checkbox",
        "value": false
      },
      "NextRun": {
        "type": "datetime",
        "value": "2020-01-01 00:00:00",
        "validate": "datetime"
      },
      "Command": {
        "type": "input",
        "value": "Exercise",
        "display": "hide"
      },
      "SuccessInterval": {
        "type": "input",
        "value": 30,
        "display": "hide"
      },
      "FailureInterval": {
        "type": "input",
        "value": 30,
        "display": "hide"
      },
      "ServerUpdate": {
        "type": "input",
        "value": "00:00, 12:00, 18:00",
        "display": "hide"
      }
    },
    "Exercise": {
      "OpponentChooseMode": {
        "type": "select",
        "value": "max_exp",
        "option": [
          "max_exp",
          "easiest",
          "leftmost",
          "easiest_else_exp"
        ]
      },
      "OpponentTrial": {
        "type": "input",
        "value": 1
      },
      "ExercisePreserve": {
        "type": "input",
        "value": 0
      },
      "LowHpThreshold": {
        "type": "input",
        "value": 0.4
      },
      "LowHpConfirmWait": {
        "type": "input",
        "value": 0.1
      },
      "OpponentRefreshValue": {
        "type": "input",
        "value": 0
      },
      "OpponentRefreshRecord": {
        "type": "datetime",
        "value": "2020-01-01 00:00:00",
        "validate": "datetime"
      }
    },
    "Storage": {
      "Storage": {
        "type": "storage",
        "value": {},
        "valuetype": "ignore",
        "display": "disabled"
      }
    }
  },
  "ShopFrequent": {
    "Scheduler": {
      "Enable": {
        "type": "checkbox",
        "value": false
      },
      "NextRun": {
        "type": "datetime",
        "value": "2020-01-01 00:00:00",
        "validate": "datetime"
      },
      "Command": {
        "type": "input",
        "value": "ShopFrequent",
        "display": "hide"
      },
      "SuccessInterval": {
        "type": "input",
        "value": 30,
        "display": "hide"
      },
      "FailureInterval": {
        "type": "input",
        "value": 30,
        "display": "hide"
      },
      "ServerUpdate": {
        "type": "input",
        "value": "00:00, 12:00, 18:00",
        "display": "hide"
      }
    },
    "GeneralShop": {
      "UseGems": {
        "type": "checkbox",
        "value": false
      },
      "Refresh": {
        "type": "checkbox",
        "value": false
      },
      "BuySkinBox": {
        "type": "checkbox",
        "value": false
      },
      "Filter": {
        "type": "textarea",
        "value": "BookRedT3 > BookYellowT3 > BookBlueT3 > BookRedT2\n> Cube\n> FoodT6 > FoodT5"
      }
    },
    "Storage": {
      "Storage": {
        "type": "storage",
        "value": {},
        "valuetype": "ignore",
        "display": "disabled"
      }
    }
  },
  "ShopOnce": {
    "Scheduler": {
      "Enable": {
        "type": "checkbox",
        "value": false
      },
      "NextRun": {
        "type": "datetime",
        "value": "2020-01-01 00:00:00",
        "validate": "datetime"
      },
      "Command": {
        "type": "input",
        "value": "ShopOnce",
        "display": "hide"
      },
      "SuccessInterval": {
        "type": "input",
        "value": 30,
        "display": "hide"
      },
      "FailureInterval": {
        "type": "input",
        "value": 30,
        "display": "hide"
      },
      "ServerUpdate": {
        "type": "input",
        "value": "00:00",
        "display": "hide"
      }
    },
    "GuildShop": {
      "Refresh": {
        "type": "checkbox",
        "value": true
      },
      "Filter": {
        "type": "textarea",
        "value": "PlateT4 > BookT3 > PR > CatT3 > Chip > BookT2 > Retrofit > FoodT6 > FoodT5 > CatT2 > BoxT4"
      },
      "BOX_T3": {
        "type": "select",
        "value": "ironblood",
        "option": [
          "eagle",
          "royal",
          "sakura",
          "ironblood"
        ]
      },
      "BOX_T4": {
        "type": "select",
        "value": "ironblood",
        "option": [
          "eagle",
          "royal",
          "sakura",
          "ironblood"
        ]
      },
      "BOOK_T2": {
        "type": "select",
        "value": "red",
        "option": [
          "red",
          "blue",
          "yellow"
        ]
      },
      "BOOK_T3": {
        "type": "select",
        "value": "red",
        "option": [
          "red",
          "blue",
          "yellow"
        ]
      },
      "RETROFIT_T2": {
        "type": "select",
        "value": "cl",
        "option": [
          "dd",
          "cl",
          "bb",
          "cv"
        ]
      },
      "RETROFIT_T3": {
        "type": "select",
        "value": "cl",
        "option": [
          "dd",
          "cl",
          "bb",
          "cv"
        ]
      },
      "PLATE_T2": {
        "type": "select",
        "value": "general",
        "option": [
          "general",
          "gun",
          "torpedo",
          "antiair",
          "plane"
        ]
      },
      "PLATE_T3": {
        "type": "select",
        "value": "general",
        "option": [
          "general",
          "gun",
          "torpedo",
          "antiair",
          "plane"
        ]
      },
      "PLATE_T4": {
        "type": "select",
        "value": "gun",
        "option": [
          "general",
          "gun",
          "torpedo",
          "antiair",
          "plane"
        ]
      },
      "PR1": {
        "type": "select",
        "value": "neptune",
        "option": [
          "neptune",
          "monarch",
          "ibuki",
          "izumo",
          "roon",
          "saintlouis"
        ]
      },
      "PR2": {
        "type": "select",
        "value": "seattle",
        "option": [
          "seattle",
          "georgia",
          "kitakaze",
          "gascogne"
        ]
      },
      "PR3": {
        "type": "select",
        "value": "cheshire",
        "option": [
          "cheshire",
          "mainz",
          "odin",
          "champagne"
        ]
      }
    },
    "MedalShop2": {
      "Filter": {
        "type": "textarea",
        "value": "DR > PR\n> BookRedT3 > BookYellowT3 > BookBlueT3\n> BookRedT2 > BookYellowT2 > BookBlueT2\n> RetrofitT3\n> FoodT6 > FoodT5\n> PlateGeneralT3 > PlateWildT3"
      },
      "RETROFIT_T1": {
        "type": "select",
        "value": "cl",
        "option": [
          "dd",
          "cl",
          "bb",
          "cv"
        ]
      },
      "RETROFIT_T2": {
        "type": "select",
        "value": "cl",
        "option": [
          "dd",
          "cl",
          "bb",
          "cv"
        ]
      },
      "RETROFIT_T3": {
        "type": "select",
        "value": "cl",
        "option": [
          "dd",
          "cl",
          "bb",
          "cv"
        ]
      },
      "PLATE_T1": {
        "type": "select",
        "value": "general",
        "option": [
          "general",
          "gun",
          "torpedo",
          "antiair",
          "plane"
        ]
      },
      "PLATE_T2": {
        "type": "select",
        "value": "general",
        "option": [
          "general",
          "gun",
          "torpedo",
          "antiair",
          "plane"
        ]
      },
      "PLATE_T3": {
        "type": "select",
        "value": "general",
        "option": [
          "general",
          "gun",
          "torpedo",
          "antiair",
          "plane"
        ]
      }
    },
    "MeritShop": {
      "Refresh": {
        "type": "checkbox",
        "value": false
      },
      "Filter": {
        "type": "textarea",
        "value": "Cube"
      }
    },
    "CoreShop": {
      "Filter": {
        "type": "textarea",
        "value": "Array"
      }
    },
    "Storage": {
      "Storage": {
        "type": "storage",
        "value": {},
        "valuetype": "ignore",
        "display": "disabled"
      }
    }
  },
  "Shipyard": {
    "Scheduler": {
      "Enable": {
        "type": "checkbox",
        "value": false
      },
      "NextRun": {
        "type": "datetime",
        "value": "2020-01-01 00:00:00",
        "validate": "datetime"
      },
      "Command": {
        "type": "input",
        "value": "Shipyard",
        "display": "hide"
      },
      "SuccessInterval": {
        "type": "input",
        "value": 30,
        "display": "hide"
      },
      "FailureInterval": {
        "type": "input",
        "value": 30,
        "display": "hide"
      },
      "ServerUpdate": {
        "type": "input",
        "value": "04:00",
        "display": "hide"
      }
    },
    "ShipyardDr": {
      "ResearchSeries": {
        "type": "select",
        "value": 2,
        "option": [
          2
        ]
      },
      "ShipIndex": {
        "type": "select",
        "value": 0,
        "option": [
          0,
          1,
          2,
          3,
          4,
          5,
          6
        ]
      },
      "BuyAmount": {
        "type": "input",
        "value": 2
      },
      "LastRun": {
        "type": "datetime",
        "value": "2020-01-01 00:00:00",
        "validate": "datetime"
      }
    },
    "Shipyard": {
      "ResearchSeries": {
        "type": "select",
        "value": 1,
        "option": [
          1,
          2,
          3
        ]
      },
      "ShipIndex": {
        "type": "select",
        "value": 0,
        "option": [
          0,
          1,
          2,
          3,
          4,
          5,
          6
        ]
      },
      "BuyAmount": {
        "type": "input",
        "value": 2
      },
      "LastRun": {
        "type": "datetime",
        "value": "2020-01-01 00:00:00",
        "validate": "datetime"
      }
    },
    "Storage": {
      "Storage": {
        "type": "storage",
        "value": {},
        "valuetype": "ignore",
        "display": "disabled"
      }
    }
  },
  "Gacha": {
    "Scheduler": {
      "Enable": {
        "type": "checkbox",
        "value": false
      },
      "NextRun": {
        "type": "datetime",
        "value": "2020-01-01 00:00:00",
        "validate": "datetime"
      },
      "Command": {
        "type": "input",
        "value": "Gacha",
        "display": "hide"
      },
      "SuccessInterval": {
        "type": "input",
        "value": 30,
        "display": "hide"
      },
      "FailureInterval": {
        "type": "input",
        "value": 30,
        "display": "hide"
      },
      "ServerUpdate": {
        "type": "input",
        "value": "00:00",
        "display": "hide"
      }
    },
    "Gacha": {
      "Pool": {
        "type": "select",
        "value": "light",
        "option": [
          "light",
          "heavy",
          "special",
          "event",
          "wishing_well"
        ]
      },
      "Amount": {
        "type": "select",
        "value": 1,
        "option": [
          1,
          2,
          3,
          4,
          5,
          6,
          7,
          8,
          9,
          10
        ]
      },
      "UseTicket": {
        "type": "checkbox",
        "value": true
      },
      "UseDrill": {
        "type": "checkbox",
        "value": false
      }
    },
    "Storage": {
      "Storage": {
        "type": "storage",
        "value": {},
        "valuetype": "ignore",
        "display": "disabled"
      }
    }
  },
  "Freebies": {
    "Scheduler": {
      "Enable": {
        "type": "checkbox",
        "value": true
      },
      "NextRun": {
        "type": "datetime",
        "value": "2020-01-01 00:00:00",
        "validate": "datetime"
      },
      "Command": {
        "type": "input",
        "value": "Freebies",
        "display": "hide"
      },
      "SuccessInterval": {
        "type": "input",
        "value": 30,
        "display": "hide"
      },
      "FailureInterval": {
        "type": "input",
        "value": 30,
        "display": "hide"
      },
      "ServerUpdate": {
        "type": "input",
        "value": "00:00",
        "display": "hide"
      }
    },
    "BattlePass": {
      "Collect": {
        "type": "checkbox",
        "value": true
      }
    },
    "DataKey": {
      "Collect": {
        "type": "checkbox",
        "value": true
      },
      "ForceCollect": {
        "type": "checkbox",
        "value": false
      }
    },
    "Mail": {
      "Collect": {
        "type": "checkbox",
        "value": true
      },
      "Filter": {
        "type": "textarea",
        "value": "Merit > Coolant"
      },
      "Delete": {
        "type": "checkbox",
        "value": false
      }
    },
    "SupplyPack": {
      "Collect": {
        "type": "checkbox",
        "value": true
      },
      "DayOfWeek": {
        "type": "select",
        "value": 0,
        "option": [
          0,
          1,
          2,
          3,
          4,
          5,
          6
        ]
      }
    },
    "Storage": {
      "Storage": {
        "type": "storage",
        "value": {},
        "valuetype": "ignore",
        "display": "disabled"
      }
    }
  },
  "OpsiGeneral": {
    "OpsiGeneral": {
      "UseLogger": {
        "type": "checkbox",
        "value": true
      },
      "BuyActionPointLimit": {
        "type": "select",
        "value": 0,
        "option": [
          0,
          1,
          2,
          3,
          4,
          5
        ]
      },
      "OilLimit": {
        "type": "input",
        "value": 1000
      },
      "RepairThreshold": {
        "type": "input",
        "value": 0.4
      },
      "DoRandomMapEvent": {
        "type": "checkbox",
        "value": true
      },
      "AkashiShopFilter": {
        "type": "textarea",
        "value": "ActionPoint > PurpleCoins"
      }
    },
    "Storage": {
      "Storage": {
        "type": "storage",
        "value": {},
        "valuetype": "ignore",
        "display": "disabled"
      }
    }
  },
  "OpsiAshBeacon": {
    "Scheduler": {
      "Enable": {
        "type": "checkbox",
        "value": false
      },
      "NextRun": {
        "type": "datetime",
        "value": "2020-01-01 00:00:00",
        "validate": "datetime"
      },
      "Command": {
        "type": "input",
        "value": "OpsiAshBeacon",
        "display": "hide"
      },
      "SuccessInterval": {
        "type": "input",
        "value": 30,
        "display": "hide"
      },
      "FailureInterval": {
        "type": "input",
        "value": 30,
        "display": "hide"
      },
      "ServerUpdate": {
        "type": "input",
        "value": "00:00",
        "display": "hide"
      }
    },
    "OpsiAshBeacon": {
      "AttackMode": {
        "type": "select",
        "value": "current",
        "option": [
          "current",
          "current_dossier"
        ]
      },
      "OneHitMode": {
        "type": "checkbox",
        "value": true
      },
      "RequestAssist": {
        "type": "checkbox",
        "value": true
      },
      "EnsureFullyCollected": {
        "type": "checkbox",
        "value": true
      }
    },
    "Storage": {
      "Storage": {
        "type": "storage",
        "value": {},
        "valuetype": "ignore",
        "display": "disabled"
      }
    }
  },
  "OpsiAshAssist": {
    "Scheduler": {
      "Enable": {
        "type": "checkbox",
        "value": false
      },
      "NextRun": {
        "type": "datetime",
        "value": "2020-01-01 00:00:00",
        "validate": "datetime"
      },
      "Command": {
        "type": "input",
        "value": "OpsiAshAssist",
        "display": "hide"
      },
      "SuccessInterval": {
        "type": "input",
        "value": 30,
        "display": "hide"
      },
      "FailureInterval": {
        "type": "input",
        "value": 30,
        "display": "hide"
      },
      "ServerUpdate": {
        "type": "input",
        "value": "00:00",
        "display": "hide"
      }
    },
    "OpsiAshAssist": {
      "Tier": {
        "type": "input",
        "value": 15
      }
    },
    "Storage": {
      "Storage": {
        "type": "storage",
        "value": {},
        "valuetype": "ignore",
        "display": "disabled"
      }
    }
  },
  "OpsiExplore": {
    "Scheduler": {
      "Enable": {
        "type": "checkbox",
        "value": false
      },
      "NextRun": {
        "type": "datetime",
        "value": "2020-01-01 00:00:00",
        "validate": "datetime"
      },
      "Command": {
        "type": "input",
        "value": "OpsiExplore",
        "display": "hide"
      },
      "SuccessInterval": {
        "type": "input",
        "value": 0,
        "display": "hide"
      },
      "FailureInterval": {
        "type": "input",
        "value": 0,
        "display": "hide"
      },
      "ServerUpdate": {
        "type": "input",
        "value": "00:00",
        "display": "hide"
      }
    },
    "OpsiExplore": {
      "SpecialRadar": {
        "type": "checkbox",
        "value": false
      },
      "ForceRun": {
        "type": "checkbox",
        "value": false
      },
      "LastZone": {
        "type": "input",
        "value": 0
      }
    },
    "OpsiFleet": {
      "Fleet": {
        "type": "select",
        "value": 1,
        "option": [
          1,
          2,
          3,
          4
        ]
      },
      "Submarine": {
        "type": "checkbox",
        "value": false
      }
    },
    "Storage": {
      "Storage": {
        "type": "storage",
        "value": {},
        "valuetype": "ignore",
        "display": "disabled"
      }
    }
  },
  "OpsiShop": {
    "Scheduler": {
      "Enable": {
        "type": "checkbox",
        "value": false
      },
      "NextRun": {
        "type": "datetime",
        "value": "2020-01-01 00:00:00",
        "validate": "datetime"
      },
      "Command": {
        "type": "input",
        "value": "OpsiShop",
        "display": "hide"
      },
      "SuccessInterval": {
        "type": "input",
        "value": 30,
        "display": "hide"
      },
      "FailureInterval": {
        "type": "input",
        "value": 30,
        "display": "hide"
      },
      "ServerUpdate": {
        "type": "input",
        "value": "00:00",
        "display": "hide"
      }
    },
    "OpsiShop": {
      "BuySupply": {
        "type": "checkbox",
        "value": true
      }
    },
    "Storage": {
      "Storage": {
        "type": "storage",
        "value": {},
        "valuetype": "ignore",
        "display": "disabled"
      }
    }
  },
  "OpsiVoucher": {
    "Scheduler": {
      "Enable": {
        "type": "checkbox",
        "value": false
      },
      "NextRun": {
        "type": "datetime",
        "value": "2020-01-01 00:00:00",
        "validate": "datetime"
      },
      "Command": {
        "type": "input",
        "value": "OpsiVoucher",
        "display": "hide"
      },
      "SuccessInterval": {
        "type": "input",
        "value": 30,
        "display": "hide"
      },
      "FailureInterval": {
        "type": "input",
        "value": 30,
        "display": "hide"
      },
      "ServerUpdate": {
        "type": "input",
        "value": "00:00",
        "display": "hide"
      }
    },
    "OpsiVoucher": {
      "Filter": {
        "type": "textarea",
        "value": "LoggerAbyssal > LoggerObscure > Book > Coin"
      }
    },
    "Storage": {
      "Storage": {
        "type": "storage",
        "value": {},
        "valuetype": "ignore",
        "display": "disabled"
      }
    }
  },
  "OpsiDaily": {
    "Scheduler": {
      "Enable": {
        "type": "checkbox",
        "value": false
      },
      "NextRun": {
        "type": "datetime",
        "value": "2020-01-01 00:00:00",
        "validate": "datetime"
      },
      "Command": {
        "type": "input",
        "value": "OpsiDaily",
        "display": "hide"
      },
      "SuccessInterval": {
        "type": "input",
        "value": 30,
        "display": "hide"
      },
      "FailureInterval": {
        "type": "input",
        "value": 30,
        "display": "hide"
      },
      "ServerUpdate": {
        "type": "input",
        "value": "00:00",
        "display": "hide"
      }
    },
    "OpsiDaily": {
      "DoMission": {
        "type": "checkbox",
        "value": true
      },
      "UseTuningSample": {
        "type": "checkbox",
        "value": true
      }
    },
    "OpsiFleet": {
      "Fleet": {
        "type": "select",
        "value": 1,
        "option": [
          1,
          2,
          3,
          4
        ]
      },
      "Submarine": {
        "type": "checkbox",
        "value": false
      }
    },
    "Storage": {
      "Storage": {
        "type": "storage",
        "value": {},
        "valuetype": "ignore",
        "display": "disabled"
      }
    }
  },
  "OpsiObscure": {
    "Scheduler": {
      "Enable": {
        "type": "checkbox",
        "value": false
      },
      "NextRun": {
        "type": "datetime",
        "value": "2020-01-01 00:00:00",
        "validate": "datetime"
      },
      "Command": {
        "type": "input",
        "value": "OpsiObscure",
        "display": "hide"
      },
      "SuccessInterval": {
        "type": "input",
        "value": 60,
        "display": "hide"
      },
      "FailureInterval": {
        "type": "input",
        "value": 60,
        "display": "hide"
      },
      "ServerUpdate": {
        "type": "input",
        "value": "00:00",
        "display": "hide"
      }
    },
    "OpsiObscure": {
      "ForceRun": {
        "type": "checkbox",
        "value": false
      }
    },
    "OpsiFleet": {
      "Fleet": {
        "type": "select",
        "value": 1,
        "option": [
          1,
          2,
          3,
          4
        ]
      },
      "Submarine": {
        "type": "checkbox",
        "value": false
      }
    },
    "Storage": {
      "Storage": {
        "type": "storage",
        "value": {},
        "valuetype": "ignore",
        "display": "disabled"
      }
    }
  },
  "OpsiAbyssal": {
    "Scheduler": {
      "Enable": {
        "type": "checkbox",
        "value": false
      },
      "NextRun": {
        "type": "datetime",
        "value": "2020-01-01 00:00:00",
        "validate": "datetime"
      },
      "Command": {
        "type": "input",
        "value": "OpsiAbyssal",
        "display": "hide"
      },
      "SuccessInterval": {
        "type": "input",
        "value": 60,
        "display": "hide"
      },
      "FailureInterval": {
        "type": "input",
        "value": 60,
        "display": "hide"
      },
      "ServerUpdate": {
        "type": "input",
        "value": "00:00, 12:00",
        "display": "hide"
      }
    },
    "OpsiAbyssal": {
      "ForceRun": {
        "type": "checkbox",
        "value": false
      }
    },
    "OpsiFleetFilter": {
      "Filter": {
        "type": "textarea",
        "value": "Fleet-4 > CallSubmarine > Fleet-2 > Fleet-3 > Fleet-1"
      }
    },
    "Storage": {
      "Storage": {
        "type": "storage",
        "value": {},
        "valuetype": "ignore",
        "display": "disabled"
      }
    }
  },
  "OpsiArchive": {
    "Scheduler": {
      "Enable": {
        "type": "checkbox",
        "value": false
      },
      "NextRun": {
        "type": "datetime",
        "value": "2020-01-01 00:00:00",
        "validate": "datetime"
      },
      "Command": {
        "type": "input",
        "value": "OpsiArchive",
        "display": "hide"
      },
      "SuccessInterval": {
        "type": "input",
        "value": 60,
        "display": "hide"
      },
      "FailureInterval": {
        "type": "input",
        "value": 60,
        "display": "hide"
      },
      "ServerUpdate": {
        "type": "input",
        "value": "00:00",
        "display": "hide"
      }
    },
    "OpsiFleet": {
      "Fleet": {
        "type": "select",
        "value": 1,
        "option": [
          1,
          2,
          3,
          4
        ]
      },
      "Submarine": {
        "type": "checkbox",
        "value": false
      }
    },
    "Storage": {
      "Storage": {
        "type": "storage",
        "value": {},
        "valuetype": "ignore",
        "display": "disabled"
      }
    }
  },
  "OpsiStronghold": {
    "Scheduler": {
      "Enable": {
        "type": "checkbox",
        "value": false
      },
      "NextRun": {
        "type": "datetime",
        "value": "2020-01-01 00:00:00",
        "validate": "datetime"
      },
      "Command": {
        "type": "input",
        "value": "OpsiStronghold",
        "display": "hide"
      },
      "SuccessInterval": {
        "type": "input",
        "value": 60,
        "display": "hide"
      },
      "FailureInterval": {
        "type": "input",
        "value": 60,
        "display": "hide"
      },
      "ServerUpdate": {
        "type": "input",
        "value": "00:00",
        "display": "hide"
      }
    },
    "OpsiStronghold": {
      "ForceRun": {
        "type": "checkbox",
        "value": false
      }
    },
    "OpsiFleetFilter": {
      "Filter": {
        "type": "textarea",
        "value": "Fleet-4 > CallSubmarine > Fleet-2 > Fleet-3 > Fleet-1"
      }
    },
    "Storage": {
      "Storage": {
        "type": "storage",
        "value": {},
        "valuetype": "ignore",
        "display": "disabled"
      }
    }
  },
  "OpsiMonthBoss": {
    "Scheduler": {
      "Enable": {
        "type": "checkbox",
        "value": false
      },
      "NextRun": {
        "type": "datetime",
        "value": "2020-01-01 00:00:00",
        "validate": "datetime"
      },
      "Command": {
        "type": "input",
        "value": "OpsiMonthBoss",
        "display": "hide"
      },
      "SuccessInterval": {
        "type": "input",
        "value": 0,
        "display": "hide"
      },
      "FailureInterval": {
        "type": "input",
        "value": 120,
        "display": "hide"
      },
      "ServerUpdate": {
        "type": "input",
        "value": "00:00",
        "display": "hide"
      }
    },
    "OpsiMonthBoss": {
      "Mode": {
        "type": "select",
        "value": "normal",
        "option": [
          "normal",
          "normal_hard"
        ]
      },
      "CheckAdaptability": {
        "type": "checkbox",
        "value": true
      },
      "ForceRun": {
        "type": "checkbox",
        "value": false
      }
    },
    "OpsiFleetFilter": {
      "Filter": {
        "type": "textarea",
        "value": "Fleet-4 > CallSubmarine > Fleet-2 > Fleet-3 > Fleet-1"
      }
    },
    "Storage": {
      "Storage": {
        "type": "storage",
        "value": {},
        "valuetype": "ignore",
        "display": "disabled"
      }
    }
  },
  "OpsiMeowfficerFarming": {
    "Scheduler": {
      "Enable": {
        "type": "checkbox",
        "value": false
      },
      "NextRun": {
        "type": "datetime",
        "value": "2020-01-01 00:00:00",
        "validate": "datetime"
      },
      "Command": {
        "type": "input",
        "value": "OpsiMeowfficerFarming",
        "display": "hide"
      },
      "SuccessInterval": {
        "type": "input",
        "value": 30,
        "display": "hide"
      },
      "FailureInterval": {
        "type": "input",
        "value": 30,
        "display": "hide"
      },
      "ServerUpdate": {
        "type": "input",
        "value": "00:00",
        "display": "hide"
      }
    },
    "OpsiMeowfficerFarming": {
      "ActionPointPreserve": {
        "type": "input",
        "value": 1000
      },
      "HazardLevel": {
        "type": "select",
        "value": 5,
        "option": [
          3,
          4,
          5,
          6,
          10
        ]
      },
      "TargetZone": {
        "type": "input",
        "value": 0
      }
    },
    "OpsiFleet": {
      "Fleet": {
        "type": "select",
        "value": 1,
        "option": [
          1,
          2,
          3,
          4
        ]
      },
      "Submarine": {
        "type": "checkbox",
        "value": false
      }
    },
    "Storage": {
      "Storage": {
        "type": "storage",
        "value": {},
        "valuetype": "ignore",
        "display": "disabled"
      }
    }
  },
  "OpsiHazard1Leveling": {
    "Scheduler": {
      "Enable": {
        "type": "checkbox",
        "value": false
      },
      "NextRun": {
        "type": "datetime",
        "value": "2020-01-01 00:00:00",
        "validate": "datetime"
      },
      "Command": {
        "type": "input",
        "value": "OpsiHazard1Leveling",
        "display": "hide"
      },
      "SuccessInterval": {
        "type": "input",
        "value": 30,
        "display": "hide"
      },
      "FailureInterval": {
        "type": "input",
        "value": 60,
        "display": "hide"
      },
      "ServerUpdate": {
        "type": "input",
        "value": "00:00",
        "display": "hide"
      }
    },
    "OpsiHazard1Leveling": {
      "TargetZone": {
        "type": "select",
        "value": 0,
        "option": [
          0,
          44,
          22
        ]
      }
    },
    "OpsiFleet": {
      "Fleet": {
        "type": "select",
        "value": 1,
        "option": [
          1,
          2,
          3,
          4
        ]
      },
      "Submarine": {
        "type": "checkbox",
        "value": false,
        "display": "hide"
      }
    },
    "Storage": {
      "Storage": {
        "type": "storage",
        "value": {},
        "valuetype": "ignore",
        "display": "disabled"
      }
    }
  },
  "OpsiCrossMonth": {
    "Scheduler": {
      "Enable": {
        "type": "checkbox",
        "value": false
      },
      "NextRun": {
        "type": "datetime",
        "value": "2020-01-01 00:00:00",
        "validate": "datetime"
      },
      "Command": {
        "type": "input",
        "value": "OpsiCrossMonth",
        "display": "hide"
      },
      "SuccessInterval": {
        "type": "input",
        "value": 0,
        "display": "hide"
      },
      "FailureInterval": {
        "type": "input",
        "value": 120,
        "display": "hide"
      },
      "ServerUpdate": {
        "type": "input",
        "value": "00:00",
        "display": "hide"
      }
    },
    "Storage": {
      "Storage": {
        "type": "storage",
        "value": {},
        "valuetype": "ignore",
        "display": "disabled"
      }
    }
  },
  "Daemon": {
    "Daemon": {
      "EnterMap": {
        "type": "checkbox",
        "value": true
      }
    },
    "Storage": {
      "Storage": {
        "type": "storage",
        "value": {},
        "valuetype": "ignore",
        "display": "disabled"
      }
    }
  },
  "OpsiDaemon": {
    "OpsiDaemon": {
      "RepairShip": {
        "type": "checkbox",
        "value": true
      },
      "SelectEnemy": {
        "type": "checkbox",
        "value": true
      }
    },
    "Storage": {
      "Storage": {
        "type": "storage",
        "value": {},
        "valuetype": "ignore",
        "display": "disabled"
      }
    }
  },
  "Benchmark": {
    "Benchmark": {
      "DeviceType": {
        "type": "select",
        "value": "emulator",
        "option": [
          "emulator",
          "emulator_android_12",
          "plone_cloud_with_adb",
          "phone_cloud_without_adb",
          "android_phone",
          "android_phone_12",
          "android_phone_vmos"
        ]
      },
      "TestScene": {
        "type": "select",
        "value": "screenshot_click",
        "option": [
          "screenshot_click",
          "screenshot",
          "click"
        ]
      }
    },
    "Storage": {
      "Storage": {
        "type": "storage",
        "value": {},
        "valuetype": "ignore",
        "display": "disabled"
      }
    }
  },
  "AzurLaneUncensored": {
    "AzurLaneUncensored": {
      "Repository": {
        "type": "input",
        "value": "https://gitee.com/LmeSzinc/AzurLaneUncensored"
      }
    },
    "Storage": {
      "Storage": {
        "type": "storage",
        "value": {},
        "valuetype": "ignore",
        "display": "disabled"
      }
    }
  },
  "GameManager": {
    "GameManager": {
      "AutoRestart": {
        "type": "checkbox",
        "value": true
      }
    },
    "Storage": {
      "Storage": {
        "type": "storage",
        "value": {},
        "valuetype": "ignore",
        "display": "disabled"
      }
    }
  }
}<|MERGE_RESOLUTION|>--- conflicted
+++ resolved
@@ -3419,15 +3419,15 @@
         "type": "select",
         "value": "campaign_main",
         "option": [
+          "raid_20220630",
           "raid_20220127",
           "raid_20230118",
           "raid_20221027",
-          "raid_20220630",
           "raid_20210708",
           "raid_20200624"
         ],
         "display": "disabled",
-        "tw": "raid_20220127",
+        "tw": "raid_20220630",
         "cn": "raid_20230118",
         "en": "raid_20230118",
         "jp": "raid_20230118"
@@ -6101,7 +6101,6 @@
         "type": "select",
         "value": "campaign_main",
         "option": [
-<<<<<<< HEAD
           "event_20210422_cn",
           "event_20210624_cn",
           "event_20230223_cn",
@@ -6163,20 +6162,6 @@
         "en": "event_20210422_cn",
         "jp": "event_20210422_cn",
         "tw": "event_20210624_cn"
-=======
-          "raid_20220630",
-          "raid_20220127",
-          "raid_20230118",
-          "raid_20221027",
-          "raid_20210708",
-          "raid_20200624"
-        ],
-        "display": "disabled",
-        "tw": "raid_20220630",
-        "cn": "raid_20230118",
-        "en": "raid_20230118",
-        "jp": "raid_20230118"
->>>>>>> 292ad938
       },
       "Mode": {
         "type": "select",
