--- conflicted
+++ resolved
@@ -5630,34 +5630,11 @@
         "display": "hide"
       }
     },
-<<<<<<< HEAD
-    "MaritimeEscort": {
-      "Enable": {
-        "type": "checkbox",
-        "value": true
-      }
-    },
-    "Storage": {
-      "Storage": {
-        "type": "storage",
-        "value": {},
-        "valuetype": "ignore",
-        "display": "disabled"
-      }
-    }
-  },
-  "Commission": {
-    "Scheduler": {
-      "Enable": {
-        "type": "checkbox",
-        "value": true
-=======
     "Campaign": {
       "Name": {
         "type": "input",
         "value": "sp",
         "display": "hide"
->>>>>>> c5567472
       },
       "Event": {
         "type": "state",
@@ -6159,25 +6136,6 @@
       },
       "UseFleetLock": {
         "type": "checkbox",
-<<<<<<< HEAD
-        "value": true
-      }
-    },
-    "Storage": {
-      "Storage": {
-        "type": "storage",
-        "value": {},
-        "valuetype": "ignore",
-        "display": "disabled"
-      }
-    }
-  },
-  "Research": {
-    "Scheduler": {
-      "Enable": {
-        "type": "checkbox",
-        "value": true
-=======
         "value": true,
         "display": "hide"
       },
@@ -6185,7 +6143,6 @@
         "type": "checkbox",
         "value": false,
         "display": "hide"
->>>>>>> c5567472
       },
       "Use2xBook": {
         "type": "checkbox",
@@ -6557,14 +6514,8 @@
   "Commission": {
     "Scheduler": {
       "Enable": {
-        "type": "lock",
-        "value": true,
-        "option": [
-          true
-        ],
-        "option_bold": [
-          true
-        ]
+        "type": "checkbox",
+        "value": true
       },
       "NextRun": {
         "type": "datetime",
@@ -6627,15 +6578,11 @@
     "Scheduler": {
       "Enable": {
         "type": "checkbox",
-<<<<<<< HEAD
-        "value": true
-=======
         "value": true,
         "option": [
           true,
           false
         ]
->>>>>>> c5567472
       },
       "NextRun": {
         "type": "datetime",
@@ -6724,14 +6671,8 @@
   "Research": {
     "Scheduler": {
       "Enable": {
-        "type": "lock",
-        "value": true,
-        "option": [
-          true
-        ],
-        "option_bold": [
-          true
-        ]
+        "type": "checkbox",
+        "value": true
       },
       "NextRun": {
         "type": "datetime",
@@ -7078,14 +7019,8 @@
   "Reward": {
     "Scheduler": {
       "Enable": {
-        "type": "lock",
-        "value": true,
-        "option": [
-          true
-        ],
-        "option_bold": [
-          true
-        ]
+        "type": "checkbox",
+        "value": true
       },
       "NextRun": {
         "type": "datetime",
