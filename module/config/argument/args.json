{
  "Alas": {
    "Emulator": {
      "Serial": {
        "type": "input",
        "value": "auto",
        "valuetype": "str"
      },
      "PackageName": {
        "type": "select",
        "value": "auto",
        "option": [
          "auto",
          "com.bilibili.azurlane",
          "com.YoStarEN.AzurLane",
          "com.YoStarJP.AzurLane",
          "com.hkmanjuu.azurlane.gp",
          "com.bilibili.blhx.huawei",
          "com.bilibili.blhx.mi",
          "com.tencent.tmgp.bilibili.blhx",
          "com.bilibili.blhx.baidu",
          "com.bilibili.blhx.qihoo",
          "com.bilibili.blhx.oppo",
          "com.bilibili.blhx.vivo",
          "com.bilibili.blhx.mz",
          "com.bilibili.blhx.uc",
          "com.bilibili.blhx.mzw",
          "com.yiwu.blhx.yx15",
          "com.bilibili.blhx.m4399",
          "com.hkmanjuu.azurlane.gp.mc"
        ]
      },
      "ServerName": {
        "type": "select",
        "value": "disabled",
        "option": [
          "disabled",
          "cn_android-0",
          "cn_android-1",
          "cn_android-2",
          "cn_android-3",
          "cn_android-4",
          "cn_android-5",
          "cn_android-6",
          "cn_android-7",
          "cn_android-8",
          "cn_android-9",
          "cn_android-10",
          "cn_android-11",
          "cn_android-12",
          "cn_android-13",
          "cn_android-14",
          "cn_android-15",
          "cn_android-16",
          "cn_android-17",
          "cn_android-18",
          "cn_android-19",
          "cn_android-20",
          "cn_android-21",
          "cn_ios-0",
          "cn_ios-1",
          "cn_ios-2",
          "cn_ios-3",
          "cn_ios-4",
          "cn_ios-5",
          "cn_ios-6",
          "cn_ios-7",
          "cn_ios-8",
          "cn_ios-9",
          "cn_ios-10",
          "cn_channel-0",
          "cn_channel-1",
          "cn_channel-2",
          "cn_channel-3",
          "en-0",
          "en-1",
          "en-2",
          "en-3",
          "en-4"
        ]
      },
      "ScreenshotMethod": {
        "type": "select",
        "value": "ADB",
        "option": [
          "ADB",
          "ADB_nc",
          "uiautomator2",
          "aScreenCap",
          "aScreenCap_nc"
        ]
      },
      "ControlMethod": {
        "type": "select",
        "value": "minitouch",
        "option": [
          "ADB",
          "uiautomator2",
          "minitouch",
          "Hermit"
        ]
      },
      "ScreenshotDedithering": {
        "type": "checkbox",
        "value": false
      },
      "AdbRestart": {
        "type": "checkbox",
        "value": false
      }
    },
    "RestartEmulator": {
      "Enable": {
        "type": "checkbox",
        "value": false
      },
      "EmulatorType": {
        "type": "select",
        "value": "auto",
        "option": [
          "auto",
          "nox_player",
          "bluestacks_5",
          "mumu_player"
        ]
      }
    },
    "Error": {
      "HandleError": {
        "type": "checkbox",
        "value": true
      },
      "SaveError": {
        "type": "checkbox",
        "value": true
      },
      "ScreenshotLength": {
        "type": "input",
        "value": 1
      }
    },
    "Optimization": {
      "ScreenshotInterval": {
        "type": "input",
        "value": 0.3
      },
      "CombatScreenshotInterval": {
        "type": "input",
        "value": 1.0
      },
      "TaskHoardingDuration": {
        "type": "input",
        "value": 0
      },
      "WhenTaskQueueEmpty": {
        "type": "select",
        "value": "goto_main",
        "option": [
          "stay_there",
          "goto_main",
          "close_game"
        ]
      }
    },
    "DropRecord": {
      "SaveFolder": {
        "type": "input",
        "value": "./screenshots"
      },
      "AzurStatsID": {
        "type": "input",
        "value": null
      },
      "API": {
        "type": "select",
        "value": "default",
        "option": [
          "default",
          "cn_gz_reverse_proxy",
          "cn_sh_reverse_proxy"
        ]
      },
      "ResearchRecord": {
        "type": "select",
        "value": "do_not",
        "option": [
          "do_not",
          "save",
          "upload",
          "save_and_upload"
        ]
      },
      "CommissionRecord": {
        "type": "select",
        "value": "do_not",
        "option": [
          "do_not",
          "save",
          "upload",
          "save_and_upload"
        ]
      },
      "CombatRecord": {
        "type": "select",
        "value": "do_not",
        "option": [
          "do_not",
          "save"
        ]
      },
      "OpsiRecord": {
        "type": "select",
        "value": "do_not",
        "option": [
          "do_not",
          "save",
          "upload",
          "save_and_upload"
        ]
      },
      "MeowfficerBuy": {
        "type": "select",
        "value": "do_not",
        "option": [
          "do_not",
          "save"
        ]
      },
      "MeowfficerTalent": {
        "type": "select",
        "value": "do_not",
        "option": [
          "do_not",
          "save",
          "upload",
          "save_and_upload"
        ]
      }
    }
  },
  "General": {
    "Retirement": {
      "Enable": {
        "type": "checkbox",
        "value": true
      },
      "RetireMode": {
        "type": "select",
        "value": "one_click_retire",
        "option": [
          "one_click_retire",
          "enhance",
          "old_retire"
        ]
      },
      "RetireAmount": {
        "type": "select",
        "value": "retire_all",
        "option": [
          "retire_all",
          "retire_10"
        ]
      },
      "EnhanceFavourite": {
        "type": "checkbox",
        "value": false
      },
      "EnhanceFilter": {
        "type": "textarea",
        "value": null
      },
      "EnhanceCheckPerCategory": {
        "type": "input",
        "value": 2
      },
      "OldRetireN": {
        "type": "checkbox",
        "value": true
      },
      "OldRetireR": {
        "type": "checkbox",
        "value": true
      },
      "OldRetireSR": {
        "type": "checkbox",
        "value": false
      },
      "OldRetireSSR": {
        "type": "checkbox",
        "value": false
      }
    }
  },
  "Restart": {
    "Scheduler": {
      "Enable": {
        "type": "checkbox",
        "value": true,
        "display": "disabled"
      },
      "NextRun": {
        "type": "datetime",
        "value": "2020-01-01 00:00:00",
        "validate": "datetime"
      },
      "Command": {
        "type": "input",
        "value": "Restart",
        "display": "hide"
      },
      "SuccessInterval": {
        "type": "input",
        "value": 0,
        "display": "hide"
      },
      "FailureInterval": {
        "type": "input",
        "value": 0,
        "display": "hide"
      },
      "ServerUpdate": {
        "type": "input",
        "value": "00:00",
        "display": "hide"
      }
    }
  },
  "Main": {
    "Scheduler": {
      "Enable": {
        "type": "checkbox",
        "value": false
      },
      "NextRun": {
        "type": "datetime",
        "value": "2020-01-01 00:00:00",
        "validate": "datetime"
      },
      "Command": {
        "type": "input",
        "value": "Main",
        "display": "hide"
      },
      "SuccessInterval": {
        "type": "input",
        "value": 0,
        "display": "hide"
      },
      "FailureInterval": {
        "type": "input",
        "value": 120,
        "display": "hide"
      },
      "ServerUpdate": {
        "type": "input",
        "value": "00:00",
        "display": "hide"
      }
    },
    "Campaign": {
      "Name": {
        "type": "input",
        "value": "12-4"
      },
      "Event": {
        "type": "select",
        "value": "campaign_main",
        "option": [
          "campaign_main"
        ],
        "display": "hide"
      },
      "Mode": {
        "type": "select",
        "value": "normal",
        "option": [
          "normal",
          "hard"
        ]
      },
      "UseClearMode": {
        "type": "checkbox",
        "value": true
      },
      "UseFleetLock": {
        "type": "checkbox",
        "value": true
      },
      "UseAutoSearch": {
        "type": "checkbox",
        "value": true
      },
      "Use2xBook": {
        "type": "checkbox",
        "value": false
      },
      "AmbushEvade": {
        "type": "checkbox",
        "value": true
      }
    },
    "StopCondition": {
      "RunCount": {
        "type": "input",
        "value": 0
      },
      "OilLimit": {
        "type": "input",
        "value": 1000
      },
      "MapAchievement": {
        "type": "select",
        "value": "non_stop",
        "option": [
          "non_stop",
          "100_percent_clear",
          "map_3_stars",
          "threat_safe",
          "threat_safe_without_3_stars"
        ]
      },
      "StageIncrease": {
        "type": "checkbox",
        "value": false
      },
      "GetNewShip": {
        "type": "checkbox",
        "value": false
      },
      "ReachLevel": {
        "type": "input",
        "value": 0
      }
    },
    "Fleet": {
      "Fleet1": {
        "type": "select",
        "value": 1,
        "option": [
          1,
          2,
          3,
          4,
          5,
          6
        ]
      },
      "Fleet1Formation": {
        "type": "select",
        "value": "double_line",
        "option": [
          "line_ahead",
          "double_line",
          "diamond"
        ]
      },
      "Fleet1Mode": {
        "type": "select",
        "value": "combat_auto",
        "option": [
          "combat_auto",
          "combat_manual",
          "stand_still_in_the_middle",
          "hide_in_bottom_left"
        ]
      },
      "Fleet1Step": {
        "type": "select",
        "value": 3,
        "option": [
          2,
          3,
          4,
          5
        ]
      },
      "Fleet2": {
        "type": "select",
        "value": 2,
        "option": [
          0,
          1,
          2,
          3,
          4,
          5,
          6
        ]
      },
      "Fleet2Formation": {
        "type": "select",
        "value": "double_line",
        "option": [
          "line_ahead",
          "double_line",
          "diamond"
        ]
      },
      "Fleet2Mode": {
        "type": "select",
        "value": "combat_auto",
        "option": [
          "combat_auto",
          "combat_manual",
          "stand_still_in_the_middle",
          "hide_in_bottom_left"
        ]
      },
      "Fleet2Step": {
        "type": "select",
        "value": 2,
        "option": [
          2,
          3,
          4,
          5
        ]
      },
      "FleetOrder": {
        "type": "select",
        "value": "fleet1_mob_fleet2_boss",
        "option": [
          "fleet1_mob_fleet2_boss",
          "fleet1_boss_fleet2_mob",
          "fleet1_all_fleet2_standby",
          "fleet1_standby_fleet2_all"
        ]
      }
    },
    "Submarine": {
      "Fleet": {
        "type": "select",
        "value": 0,
        "option": [
          0,
          1,
          2
        ]
      },
      "Mode": {
        "type": "select",
        "value": "do_not_use",
        "option": [
          "do_not_use",
          "hunt_only",
          "boss_only",
          "every_combat"
        ]
      },
      "AutoSearchMode": {
        "type": "select",
        "value": "sub_standby",
        "option": [
          "sub_standby",
          "sub_auto_call"
        ]
      },
      "DistanceToBoss": {
        "type": "select",
        "value": "2_grid_to_boss",
        "option": [
          "to_boss_position",
          "1_grid_to_boss",
          "2_grid_to_boss",
          "use_open_ocean_support"
        ]
      }
    },
    "Emotion": {
      "CalculateEmotion": {
        "type": "checkbox",
        "value": true
      },
      "IgnoreLowEmotionWarn": {
        "type": "checkbox",
        "value": false
      },
      "Fleet1Value": {
        "type": "input",
        "value": 119
      },
      "Fleet1Record": {
        "type": "datetime",
        "value": "2020-01-01 00:00:00",
        "validate": "datetime",
        "display": "disabled"
      },
      "Fleet1Control": {
        "type": "select",
        "value": "prevent_yellow_face",
        "option": [
          "keep_exp_bonus",
          "prevent_green_face",
          "prevent_yellow_face",
          "prevent_red_face"
        ]
      },
      "Fleet1Recover": {
        "type": "select",
        "value": "not_in_dormitory",
        "option": [
          "not_in_dormitory",
          "dormitory_floor_1",
          "dormitory_floor_2"
        ]
      },
      "Fleet1Oath": {
        "type": "checkbox",
        "value": false
      },
      "Fleet2Value": {
        "type": "input",
        "value": 119
      },
      "Fleet2Record": {
        "type": "datetime",
        "value": "2020-01-01 00:00:00",
        "validate": "datetime",
        "display": "disabled"
      },
      "Fleet2Control": {
        "type": "select",
        "value": "prevent_yellow_face",
        "option": [
          "keep_exp_bonus",
          "prevent_green_face",
          "prevent_yellow_face",
          "prevent_red_face"
        ]
      },
      "Fleet2Recover": {
        "type": "select",
        "value": "not_in_dormitory",
        "option": [
          "not_in_dormitory",
          "dormitory_floor_1",
          "dormitory_floor_2"
        ]
      },
      "Fleet2Oath": {
        "type": "checkbox",
        "value": false
      }
    },
    "HpControl": {
      "UseHpBalance": {
        "type": "checkbox",
        "value": false
      },
      "UseEmergencyRepair": {
        "type": "checkbox",
        "value": false
      },
      "UseLowHpRetreat": {
        "type": "checkbox",
        "value": false
      },
      "HpBalanceThreshold": {
        "type": "input",
        "value": 0.2
      },
      "HpBalanceWeight": {
        "type": "input",
        "value": "1000, 1000, 1000"
      },
      "RepairUseSingleThreshold": {
        "type": "input",
        "value": 0.3
      },
      "RepairUseMultiThreshold": {
        "type": "input",
        "value": 0.6
      },
      "LowHpRetreatThreshold": {
        "type": "input",
        "value": 0.3
      }
    },
    "EnemyPriority": {
      "EnemyScaleBalanceWeight": {
        "type": "select",
        "value": "default_mode",
        "option": [
          "default_mode",
          "S3_enemy_first",
          "S1_enemy_first"
        ]
      }
    }
  },
  "Main2": {
    "Scheduler": {
      "Enable": {
        "type": "checkbox",
        "value": false
      },
      "NextRun": {
        "type": "datetime",
        "value": "2020-01-01 00:00:00",
        "validate": "datetime"
      },
      "Command": {
        "type": "input",
        "value": "Main2",
        "display": "hide"
      },
      "SuccessInterval": {
        "type": "input",
        "value": 0,
        "display": "hide"
      },
      "FailureInterval": {
        "type": "input",
        "value": 120,
        "display": "hide"
      },
      "ServerUpdate": {
        "type": "input",
        "value": "00:00",
        "display": "hide"
      }
    },
    "Campaign": {
      "Name": {
        "type": "input",
        "value": "12-4"
      },
      "Event": {
        "type": "select",
        "value": "campaign_main",
        "option": [
          "campaign_main"
        ],
        "display": "hide"
      },
      "Mode": {
        "type": "select",
        "value": "normal",
        "option": [
          "normal",
          "hard"
        ]
      },
      "UseClearMode": {
        "type": "checkbox",
        "value": true
      },
      "UseFleetLock": {
        "type": "checkbox",
        "value": true
      },
      "UseAutoSearch": {
        "type": "checkbox",
        "value": true
      },
      "Use2xBook": {
        "type": "checkbox",
        "value": false
      },
      "AmbushEvade": {
        "type": "checkbox",
        "value": true
      }
    },
    "StopCondition": {
      "RunCount": {
        "type": "input",
        "value": 0
      },
      "OilLimit": {
        "type": "input",
        "value": 1000
      },
      "MapAchievement": {
        "type": "select",
        "value": "non_stop",
        "option": [
          "non_stop",
          "100_percent_clear",
          "map_3_stars",
          "threat_safe",
          "threat_safe_without_3_stars"
        ]
      },
      "StageIncrease": {
        "type": "checkbox",
        "value": false
      },
      "GetNewShip": {
        "type": "checkbox",
        "value": false
      },
      "ReachLevel": {
        "type": "input",
        "value": 0
      }
    },
    "Fleet": {
      "Fleet1": {
        "type": "select",
        "value": 1,
        "option": [
          1,
          2,
          3,
          4,
          5,
          6
        ]
      },
      "Fleet1Formation": {
        "type": "select",
        "value": "double_line",
        "option": [
          "line_ahead",
          "double_line",
          "diamond"
        ]
      },
      "Fleet1Mode": {
        "type": "select",
        "value": "combat_auto",
        "option": [
          "combat_auto",
          "combat_manual",
          "stand_still_in_the_middle",
          "hide_in_bottom_left"
        ]
      },
      "Fleet1Step": {
        "type": "select",
        "value": 3,
        "option": [
          2,
          3,
          4,
          5
        ]
      },
      "Fleet2": {
        "type": "select",
        "value": 2,
        "option": [
          0,
          1,
          2,
          3,
          4,
          5,
          6
        ]
      },
      "Fleet2Formation": {
        "type": "select",
        "value": "double_line",
        "option": [
          "line_ahead",
          "double_line",
          "diamond"
        ]
      },
      "Fleet2Mode": {
        "type": "select",
        "value": "combat_auto",
        "option": [
          "combat_auto",
          "combat_manual",
          "stand_still_in_the_middle",
          "hide_in_bottom_left"
        ]
      },
      "Fleet2Step": {
        "type": "select",
        "value": 2,
        "option": [
          2,
          3,
          4,
          5
        ]
      },
      "FleetOrder": {
        "type": "select",
        "value": "fleet1_mob_fleet2_boss",
        "option": [
          "fleet1_mob_fleet2_boss",
          "fleet1_boss_fleet2_mob",
          "fleet1_all_fleet2_standby",
          "fleet1_standby_fleet2_all"
        ]
      }
    },
    "Submarine": {
      "Fleet": {
        "type": "select",
        "value": 0,
        "option": [
          0,
          1,
          2
        ]
      },
      "Mode": {
        "type": "select",
        "value": "do_not_use",
        "option": [
          "do_not_use",
          "hunt_only",
          "boss_only",
          "every_combat"
        ]
      },
      "AutoSearchMode": {
        "type": "select",
        "value": "sub_standby",
        "option": [
          "sub_standby",
          "sub_auto_call"
        ]
      },
      "DistanceToBoss": {
        "type": "select",
        "value": "2_grid_to_boss",
        "option": [
          "to_boss_position",
          "1_grid_to_boss",
          "2_grid_to_boss",
          "use_open_ocean_support"
        ]
      }
    },
    "Emotion": {
      "CalculateEmotion": {
        "type": "checkbox",
        "value": true
      },
      "IgnoreLowEmotionWarn": {
        "type": "checkbox",
        "value": false
      },
      "Fleet1Value": {
        "type": "input",
        "value": 119
      },
      "Fleet1Record": {
        "type": "datetime",
        "value": "2020-01-01 00:00:00",
        "validate": "datetime",
        "display": "disabled"
      },
      "Fleet1Control": {
        "type": "select",
        "value": "prevent_yellow_face",
        "option": [
          "keep_exp_bonus",
          "prevent_green_face",
          "prevent_yellow_face",
          "prevent_red_face"
        ]
      },
      "Fleet1Recover": {
        "type": "select",
        "value": "not_in_dormitory",
        "option": [
          "not_in_dormitory",
          "dormitory_floor_1",
          "dormitory_floor_2"
        ]
      },
      "Fleet1Oath": {
        "type": "checkbox",
        "value": false
      },
      "Fleet2Value": {
        "type": "input",
        "value": 119
      },
      "Fleet2Record": {
        "type": "datetime",
        "value": "2020-01-01 00:00:00",
        "validate": "datetime",
        "display": "disabled"
      },
      "Fleet2Control": {
        "type": "select",
        "value": "prevent_yellow_face",
        "option": [
          "keep_exp_bonus",
          "prevent_green_face",
          "prevent_yellow_face",
          "prevent_red_face"
        ]
      },
      "Fleet2Recover": {
        "type": "select",
        "value": "not_in_dormitory",
        "option": [
          "not_in_dormitory",
          "dormitory_floor_1",
          "dormitory_floor_2"
        ]
      },
      "Fleet2Oath": {
        "type": "checkbox",
        "value": false
      }
    },
    "HpControl": {
      "UseHpBalance": {
        "type": "checkbox",
        "value": false
      },
      "UseEmergencyRepair": {
        "type": "checkbox",
        "value": false
      },
      "UseLowHpRetreat": {
        "type": "checkbox",
        "value": false
      },
      "HpBalanceThreshold": {
        "type": "input",
        "value": 0.2
      },
      "HpBalanceWeight": {
        "type": "input",
        "value": "1000, 1000, 1000"
      },
      "RepairUseSingleThreshold": {
        "type": "input",
        "value": 0.3
      },
      "RepairUseMultiThreshold": {
        "type": "input",
        "value": 0.6
      },
      "LowHpRetreatThreshold": {
        "type": "input",
        "value": 0.3
      }
    },
    "EnemyPriority": {
      "EnemyScaleBalanceWeight": {
        "type": "select",
        "value": "default_mode",
        "option": [
          "default_mode",
          "S3_enemy_first",
          "S1_enemy_first"
        ]
      }
    }
  },
  "Main3": {
    "Scheduler": {
      "Enable": {
        "type": "checkbox",
        "value": false
      },
      "NextRun": {
        "type": "datetime",
        "value": "2020-01-01 00:00:00",
        "validate": "datetime"
      },
      "Command": {
        "type": "input",
        "value": "Main3",
        "display": "hide"
      },
      "SuccessInterval": {
        "type": "input",
        "value": 0,
        "display": "hide"
      },
      "FailureInterval": {
        "type": "input",
        "value": 120,
        "display": "hide"
      },
      "ServerUpdate": {
        "type": "input",
        "value": "00:00",
        "display": "hide"
      }
    },
    "Campaign": {
      "Name": {
        "type": "input",
        "value": "12-4"
      },
      "Event": {
        "type": "select",
        "value": "campaign_main",
        "option": [
          "campaign_main"
        ],
        "display": "hide"
      },
      "Mode": {
        "type": "select",
        "value": "normal",
        "option": [
          "normal",
          "hard"
        ]
      },
      "UseClearMode": {
        "type": "checkbox",
        "value": true
      },
      "UseFleetLock": {
        "type": "checkbox",
        "value": true
      },
      "UseAutoSearch": {
        "type": "checkbox",
        "value": true
      },
      "Use2xBook": {
        "type": "checkbox",
        "value": false
      },
      "AmbushEvade": {
        "type": "checkbox",
        "value": true
      }
    },
    "StopCondition": {
      "RunCount": {
        "type": "input",
        "value": 0
      },
      "OilLimit": {
        "type": "input",
        "value": 1000
      },
      "MapAchievement": {
        "type": "select",
        "value": "non_stop",
        "option": [
          "non_stop",
          "100_percent_clear",
          "map_3_stars",
          "threat_safe",
          "threat_safe_without_3_stars"
        ]
      },
      "StageIncrease": {
        "type": "checkbox",
        "value": false
      },
      "GetNewShip": {
        "type": "checkbox",
        "value": false
      },
      "ReachLevel": {
        "type": "input",
        "value": 0
      }
    },
    "Fleet": {
      "Fleet1": {
        "type": "select",
        "value": 1,
        "option": [
          1,
          2,
          3,
          4,
          5,
          6
        ]
      },
      "Fleet1Formation": {
        "type": "select",
        "value": "double_line",
        "option": [
          "line_ahead",
          "double_line",
          "diamond"
        ]
      },
      "Fleet1Mode": {
        "type": "select",
        "value": "combat_auto",
        "option": [
          "combat_auto",
          "combat_manual",
          "stand_still_in_the_middle",
          "hide_in_bottom_left"
        ]
      },
      "Fleet1Step": {
        "type": "select",
        "value": 3,
        "option": [
          2,
          3,
          4,
          5
        ]
      },
      "Fleet2": {
        "type": "select",
        "value": 2,
        "option": [
          0,
          1,
          2,
          3,
          4,
          5,
          6
        ]
      },
      "Fleet2Formation": {
        "type": "select",
        "value": "double_line",
        "option": [
          "line_ahead",
          "double_line",
          "diamond"
        ]
      },
      "Fleet2Mode": {
        "type": "select",
        "value": "combat_auto",
        "option": [
          "combat_auto",
          "combat_manual",
          "stand_still_in_the_middle",
          "hide_in_bottom_left"
        ]
      },
      "Fleet2Step": {
        "type": "select",
        "value": 2,
        "option": [
          2,
          3,
          4,
          5
        ]
      },
      "FleetOrder": {
        "type": "select",
        "value": "fleet1_mob_fleet2_boss",
        "option": [
          "fleet1_mob_fleet2_boss",
          "fleet1_boss_fleet2_mob",
          "fleet1_all_fleet2_standby",
          "fleet1_standby_fleet2_all"
        ]
      }
    },
    "Submarine": {
      "Fleet": {
        "type": "select",
        "value": 0,
        "option": [
          0,
          1,
          2
        ]
      },
      "Mode": {
        "type": "select",
        "value": "do_not_use",
        "option": [
          "do_not_use",
          "hunt_only",
          "boss_only",
          "every_combat"
        ]
      },
      "AutoSearchMode": {
        "type": "select",
        "value": "sub_standby",
        "option": [
          "sub_standby",
          "sub_auto_call"
        ]
      },
      "DistanceToBoss": {
        "type": "select",
        "value": "2_grid_to_boss",
        "option": [
          "to_boss_position",
          "1_grid_to_boss",
          "2_grid_to_boss",
          "use_open_ocean_support"
        ]
      }
    },
    "Emotion": {
      "CalculateEmotion": {
        "type": "checkbox",
        "value": true
      },
      "IgnoreLowEmotionWarn": {
        "type": "checkbox",
        "value": false
      },
      "Fleet1Value": {
        "type": "input",
        "value": 119
      },
      "Fleet1Record": {
        "type": "datetime",
        "value": "2020-01-01 00:00:00",
        "validate": "datetime",
        "display": "disabled"
      },
      "Fleet1Control": {
        "type": "select",
        "value": "prevent_yellow_face",
        "option": [
          "keep_exp_bonus",
          "prevent_green_face",
          "prevent_yellow_face",
          "prevent_red_face"
        ]
      },
      "Fleet1Recover": {
        "type": "select",
        "value": "not_in_dormitory",
        "option": [
          "not_in_dormitory",
          "dormitory_floor_1",
          "dormitory_floor_2"
        ]
      },
      "Fleet1Oath": {
        "type": "checkbox",
        "value": false
      },
      "Fleet2Value": {
        "type": "input",
        "value": 119
      },
      "Fleet2Record": {
        "type": "datetime",
        "value": "2020-01-01 00:00:00",
        "validate": "datetime",
        "display": "disabled"
      },
      "Fleet2Control": {
        "type": "select",
        "value": "prevent_yellow_face",
        "option": [
          "keep_exp_bonus",
          "prevent_green_face",
          "prevent_yellow_face",
          "prevent_red_face"
        ]
      },
      "Fleet2Recover": {
        "type": "select",
        "value": "not_in_dormitory",
        "option": [
          "not_in_dormitory",
          "dormitory_floor_1",
          "dormitory_floor_2"
        ]
      },
      "Fleet2Oath": {
        "type": "checkbox",
        "value": false
      }
    },
    "HpControl": {
      "UseHpBalance": {
        "type": "checkbox",
        "value": false
      },
      "UseEmergencyRepair": {
        "type": "checkbox",
        "value": false
      },
      "UseLowHpRetreat": {
        "type": "checkbox",
        "value": false
      },
      "HpBalanceThreshold": {
        "type": "input",
        "value": 0.2
      },
      "HpBalanceWeight": {
        "type": "input",
        "value": "1000, 1000, 1000"
      },
      "RepairUseSingleThreshold": {
        "type": "input",
        "value": 0.3
      },
      "RepairUseMultiThreshold": {
        "type": "input",
        "value": 0.6
      },
      "LowHpRetreatThreshold": {
        "type": "input",
        "value": 0.3
      }
    },
    "EnemyPriority": {
      "EnemyScaleBalanceWeight": {
        "type": "select",
        "value": "default_mode",
        "option": [
          "default_mode",
          "S3_enemy_first",
          "S1_enemy_first"
        ]
      }
    }
  },
  "GemsFarming": {
    "Scheduler": {
      "Enable": {
        "type": "checkbox",
        "value": false
      },
      "NextRun": {
        "type": "datetime",
        "value": "2020-01-01 00:00:00",
        "validate": "datetime"
      },
      "Command": {
        "type": "input",
        "value": "GemsFarming",
        "display": "hide"
      },
      "SuccessInterval": {
        "type": "input",
        "value": 0,
        "display": "hide"
      },
      "FailureInterval": {
        "type": "input",
        "value": 120,
        "display": "hide"
      },
      "ServerUpdate": {
        "type": "input",
        "value": "00:00",
        "display": "hide"
      }
    },
    "GemsFarming": {
      "FlagshipChange": {
        "type": "checkbox",
        "value": true
      },
      "FlagshipEquipChange": {
        "type": "checkbox",
        "value": false
      },
      "VanguardChange": {
        "type": "checkbox",
        "value": false
      },
      "VanguardEquipChange": {
        "type": "checkbox",
        "value": false
      },
      "LowEmotionRetreat": {
        "type": "checkbox",
        "value": true
      },
      "CommonCV": {
        "type": "select",
        "value": "any",
        "option": [
          "any",
          "langley",
          "bogue",
          "ranger",
          "hermes"
        ]
      }
    },
    "Campaign": {
      "Name": {
        "type": "input",
        "value": "12-4"
      },
      "Event": {
        "type": "select",
        "value": "campaign_main",
        "option": [
          "campaign_main",
          "event_20220818_cn",
          "event_20220324_cn",
          "event_20211028_cn",
          "event_20220728_cn",
          "event_20200917_cn",
          "event_20201029_cn",
          "event_20200820_cn",
          "event_20201012_cn",
          "event_20210527_cn",
          "event_20220526_cn",
          "event_20220428_cn",
          "event_20220414_cn",
          "event_20220407_tw",
          "event_20210422_cn",
          "event_20220310_tw",
          "event_20200603_cn",
          "event_20220224_cn",
          "event_20210225_cn",
          "event_20220210_cn",
          "event_20201229_cn",
          "event_20211229_cn",
          "event_20211125_cn",
          "event_20211111_cn",
          "event_20211028_tw",
          "event_20210916_cn",
          "event_20210722_cn",
          "event_20210819_cn",
          "event_20200806_cn",
          "event_20200723_cn",
          "event_20200903_en",
          "event_20210624_cn",
          "event_20210624_tw",
          "event_20210610_tw",
          "event_20210527_tw",
          "event_20210429_tw",
          "event_20210415_tw",
          "event_20210325_cn",
          "event_20210225_tw",
          "event_20210121_cn",
          "event_20201126_cn",
          "event_20200312_cn",
          "event_20201002_en",
          "event_20200716_en",
          "event_20200611_en",
          "event_20200603_en",
          "event_20200521_en",
          "event_20200521_cn",
          "event_20200507_cn",
          "event_20200423_cn",
          "event_20200326_cn",
          "event_20200227_cn"
        ],
        "cn": "event_20220818_cn",
        "en": "event_20220818_cn",
        "jp": "event_20220818_cn",
        "tw": "event_20220324_cn"
      },
      "Mode": {
        "type": "select",
        "value": "normal",
        "option": [
          "normal",
          "hard"
        ],
        "display": "hide"
      },
      "UseClearMode": {
        "type": "checkbox",
        "value": true
      },
      "UseFleetLock": {
        "type": "checkbox",
        "value": true
      },
      "UseAutoSearch": {
        "type": "checkbox",
        "value": true
      },
      "Use2xBook": {
        "type": "checkbox",
        "value": false
      },
      "AmbushEvade": {
        "type": "checkbox",
        "value": true,
        "display": "hide"
      }
    },
    "StopCondition": {
      "RunCount": {
        "type": "input",
        "value": 0
      },
      "OilLimit": {
        "type": "input",
        "value": 1000
      },
      "MapAchievement": {
        "type": "select",
        "value": "non_stop",
        "option": [
          "non_stop",
          "100_percent_clear",
          "map_3_stars",
          "threat_safe",
          "threat_safe_without_3_stars"
        ],
        "display": "hide"
      },
      "StageIncrease": {
        "type": "checkbox",
        "value": false,
        "display": "hide"
      },
      "GetNewShip": {
        "type": "checkbox",
        "value": false,
        "display": "hide"
      },
      "ReachLevel": {
        "type": "input",
        "value": 0
      }
    },
    "Fleet": {
      "Fleet1": {
        "type": "select",
        "value": 1,
        "option": [
          1,
          2,
          3,
          4,
          5,
          6
        ]
      },
      "Fleet1Formation": {
        "type": "select",
        "value": "double_line",
        "option": [
          "line_ahead",
          "double_line",
          "diamond"
        ]
      },
      "Fleet1Mode": {
        "type": "select",
        "value": "combat_auto",
        "option": [
          "combat_auto",
          "combat_manual",
          "stand_still_in_the_middle",
          "hide_in_bottom_left"
        ]
      },
      "Fleet1Step": {
        "type": "select",
        "value": 3,
        "option": [
          2,
          3,
          4,
          5
        ]
      },
      "Fleet2": {
        "type": "select",
        "value": 2,
        "option": [
          0,
          1,
          2,
          3,
          4,
          5,
          6
        ]
      },
      "Fleet2Formation": {
        "type": "select",
        "value": "double_line",
        "option": [
          "line_ahead",
          "double_line",
          "diamond"
        ]
      },
      "Fleet2Mode": {
        "type": "select",
        "value": "combat_auto",
        "option": [
          "combat_auto",
          "combat_manual",
          "stand_still_in_the_middle",
          "hide_in_bottom_left"
        ]
      },
      "Fleet2Step": {
        "type": "select",
        "value": 2,
        "option": [
          2,
          3,
          4,
          5
        ]
      },
      "FleetOrder": {
        "type": "select",
        "value": "fleet1_mob_fleet2_boss",
        "option": [
          "fleet1_mob_fleet2_boss",
          "fleet1_boss_fleet2_mob",
          "fleet1_all_fleet2_standby",
          "fleet1_standby_fleet2_all"
        ]
      }
    },
    "Submarine": {
      "Fleet": {
        "type": "select",
        "value": 0,
        "option": [
          0,
          1,
          2
        ]
      },
      "Mode": {
        "type": "select",
        "value": "do_not_use",
        "option": [
          "do_not_use",
          "hunt_only",
          "boss_only",
          "every_combat"
        ]
      },
      "AutoSearchMode": {
        "type": "select",
        "value": "sub_standby",
        "option": [
          "sub_standby",
          "sub_auto_call"
        ]
      },
      "DistanceToBoss": {
        "type": "select",
        "value": "2_grid_to_boss",
        "option": [
          "to_boss_position",
          "1_grid_to_boss",
          "2_grid_to_boss",
          "use_open_ocean_support"
        ]
      }
    },
    "Emotion": {
      "CalculateEmotion": {
        "type": "checkbox",
        "value": true
      },
      "IgnoreLowEmotionWarn": {
        "type": "checkbox",
        "value": false
      },
      "Fleet1Value": {
        "type": "input",
        "value": 119
      },
      "Fleet1Record": {
        "type": "datetime",
        "value": "2020-01-01 00:00:00",
        "validate": "datetime",
        "display": "disabled"
      },
      "Fleet1Control": {
        "type": "select",
        "value": "prevent_yellow_face",
        "option": [
          "keep_exp_bonus",
          "prevent_green_face",
          "prevent_yellow_face",
          "prevent_red_face"
        ]
      },
      "Fleet1Recover": {
        "type": "select",
        "value": "not_in_dormitory",
        "option": [
          "not_in_dormitory",
          "dormitory_floor_1",
          "dormitory_floor_2"
        ]
      },
      "Fleet1Oath": {
        "type": "checkbox",
        "value": false
      },
      "Fleet2Value": {
        "type": "input",
        "value": 119
      },
      "Fleet2Record": {
        "type": "datetime",
        "value": "2020-01-01 00:00:00",
        "validate": "datetime",
        "display": "disabled"
      },
      "Fleet2Control": {
        "type": "select",
        "value": "prevent_yellow_face",
        "option": [
          "keep_exp_bonus",
          "prevent_green_face",
          "prevent_yellow_face",
          "prevent_red_face"
        ]
      },
      "Fleet2Recover": {
        "type": "select",
        "value": "not_in_dormitory",
        "option": [
          "not_in_dormitory",
          "dormitory_floor_1",
          "dormitory_floor_2"
        ]
      },
      "Fleet2Oath": {
        "type": "checkbox",
        "value": false
      }
    },
    "EnemyPriority": {
      "EnemyScaleBalanceWeight": {
        "type": "select",
        "value": "default_mode",
        "option": [
          "default_mode",
          "S3_enemy_first",
          "S1_enemy_first"
        ]
      }
    }
  },
  "EventGeneral": {
    "EventGeneral": {
      "PtLimit": {
        "type": "input",
        "value": 0
      },
      "TimeLimit": {
        "type": "datetime",
        "value": "2020-01-01 00:00:00",
        "validate": "datetime"
      }
    }
  },
  "Event": {
    "Scheduler": {
      "Enable": {
        "type": "checkbox",
        "value": false
      },
      "NextRun": {
        "type": "datetime",
        "value": "2020-01-01 00:00:00",
        "validate": "datetime"
      },
      "Command": {
        "type": "input",
        "value": "Event",
        "display": "hide"
      },
      "SuccessInterval": {
        "type": "input",
        "value": 0,
        "display": "hide"
      },
      "FailureInterval": {
        "type": "input",
        "value": 120,
        "display": "hide"
      },
      "ServerUpdate": {
        "type": "input",
        "value": "00:00",
        "display": "hide"
      }
    },
    "Campaign": {
      "Name": {
        "type": "input",
        "value": "12-4"
      },
      "Event": {
        "type": "select",
        "value": "campaign_main",
        "option": [
          "event_20220818_cn",
          "event_20220324_cn",
          "event_20211028_cn",
          "event_20220728_cn",
          "event_20200917_cn",
          "event_20201029_cn",
          "event_20200820_cn",
          "event_20201012_cn",
          "event_20210527_cn",
          "event_20220526_cn",
          "event_20220428_cn",
          "event_20220414_cn",
          "event_20220407_tw",
          "event_20210422_cn",
          "event_20220310_tw",
          "event_20200603_cn",
          "event_20220224_cn",
          "event_20210225_cn",
          "event_20220210_cn",
          "event_20201229_cn",
          "event_20211229_cn",
          "event_20211125_cn",
          "event_20211111_cn",
          "event_20211028_tw",
          "event_20210916_cn",
          "event_20210722_cn",
          "event_20210819_cn",
          "event_20200806_cn",
          "event_20200723_cn",
          "event_20200903_en",
          "event_20210624_cn",
          "event_20210624_tw",
          "event_20210610_tw",
          "event_20210527_tw",
          "event_20210429_tw",
          "event_20210415_tw",
          "event_20210325_cn",
          "event_20210225_tw",
          "event_20210121_cn",
          "event_20201126_cn",
          "event_20200312_cn",
          "event_20201002_en",
          "event_20200716_en",
          "event_20200611_en",
          "event_20200603_en",
          "event_20200521_en",
          "event_20200521_cn",
          "event_20200507_cn",
          "event_20200423_cn",
          "event_20200326_cn",
          "event_20200227_cn"
        ],
        "display": "disabled",
        "cn": "event_20220818_cn",
        "en": "event_20220818_cn",
        "jp": "event_20220818_cn",
        "tw": "event_20220324_cn"
      },
      "Mode": {
        "type": "select",
        "value": "normal",
        "option": [
          "normal",
          "hard"
        ],
        "display": "hide"
      },
      "UseClearMode": {
        "type": "checkbox",
        "value": true
      },
      "UseFleetLock": {
        "type": "checkbox",
        "value": true
      },
      "UseAutoSearch": {
        "type": "checkbox",
        "value": true
      },
      "Use2xBook": {
        "type": "checkbox",
        "value": false
      },
      "AmbushEvade": {
        "type": "checkbox",
        "value": true,
        "display": "hide"
      }
    },
    "StopCondition": {
      "RunCount": {
        "type": "input",
        "value": 0
      },
      "OilLimit": {
        "type": "input",
        "value": 1000
      },
      "MapAchievement": {
        "type": "select",
        "value": "non_stop",
        "option": [
          "non_stop",
          "100_percent_clear",
          "map_3_stars",
          "threat_safe",
          "threat_safe_without_3_stars"
        ]
      },
      "StageIncrease": {
        "type": "checkbox",
        "value": false
      },
      "GetNewShip": {
        "type": "checkbox",
        "value": false
      },
      "ReachLevel": {
        "type": "input",
        "value": 0
      }
    },
    "Fleet": {
      "Fleet1": {
        "type": "select",
        "value": 1,
        "option": [
          1,
          2,
          3,
          4,
          5,
          6
        ]
      },
      "Fleet1Formation": {
        "type": "select",
        "value": "double_line",
        "option": [
          "line_ahead",
          "double_line",
          "diamond"
        ]
      },
      "Fleet1Mode": {
        "type": "select",
        "value": "combat_auto",
        "option": [
          "combat_auto",
          "combat_manual",
          "stand_still_in_the_middle",
          "hide_in_bottom_left"
        ]
      },
      "Fleet1Step": {
        "type": "select",
        "value": 3,
        "option": [
          2,
          3,
          4,
          5
        ]
      },
      "Fleet2": {
        "type": "select",
        "value": 2,
        "option": [
          0,
          1,
          2,
          3,
          4,
          5,
          6
        ]
      },
      "Fleet2Formation": {
        "type": "select",
        "value": "double_line",
        "option": [
          "line_ahead",
          "double_line",
          "diamond"
        ]
      },
      "Fleet2Mode": {
        "type": "select",
        "value": "combat_auto",
        "option": [
          "combat_auto",
          "combat_manual",
          "stand_still_in_the_middle",
          "hide_in_bottom_left"
        ]
      },
      "Fleet2Step": {
        "type": "select",
        "value": 2,
        "option": [
          2,
          3,
          4,
          5
        ]
      },
      "FleetOrder": {
        "type": "select",
        "value": "fleet1_mob_fleet2_boss",
        "option": [
          "fleet1_mob_fleet2_boss",
          "fleet1_boss_fleet2_mob",
          "fleet1_all_fleet2_standby",
          "fleet1_standby_fleet2_all"
        ]
      }
    },
    "Submarine": {
      "Fleet": {
        "type": "select",
        "value": 0,
        "option": [
          0,
          1,
          2
        ]
      },
      "Mode": {
        "type": "select",
        "value": "do_not_use",
        "option": [
          "do_not_use",
          "hunt_only",
          "boss_only",
          "every_combat"
        ]
      },
      "AutoSearchMode": {
        "type": "select",
        "value": "sub_standby",
        "option": [
          "sub_standby",
          "sub_auto_call"
        ]
      },
      "DistanceToBoss": {
        "type": "select",
        "value": "2_grid_to_boss",
        "option": [
          "to_boss_position",
          "1_grid_to_boss",
          "2_grid_to_boss",
          "use_open_ocean_support"
        ]
      }
    },
    "Emotion": {
      "CalculateEmotion": {
        "type": "checkbox",
        "value": true
      },
      "IgnoreLowEmotionWarn": {
        "type": "checkbox",
        "value": false
      },
      "Fleet1Value": {
        "type": "input",
        "value": 119
      },
      "Fleet1Record": {
        "type": "datetime",
        "value": "2020-01-01 00:00:00",
        "validate": "datetime",
        "display": "disabled"
      },
      "Fleet1Control": {
        "type": "select",
        "value": "prevent_yellow_face",
        "option": [
          "keep_exp_bonus",
          "prevent_green_face",
          "prevent_yellow_face",
          "prevent_red_face"
        ]
      },
      "Fleet1Recover": {
        "type": "select",
        "value": "not_in_dormitory",
        "option": [
          "not_in_dormitory",
          "dormitory_floor_1",
          "dormitory_floor_2"
        ]
      },
      "Fleet1Oath": {
        "type": "checkbox",
        "value": false
      },
      "Fleet2Value": {
        "type": "input",
        "value": 119
      },
      "Fleet2Record": {
        "type": "datetime",
        "value": "2020-01-01 00:00:00",
        "validate": "datetime",
        "display": "disabled"
      },
      "Fleet2Control": {
        "type": "select",
        "value": "prevent_yellow_face",
        "option": [
          "keep_exp_bonus",
          "prevent_green_face",
          "prevent_yellow_face",
          "prevent_red_face"
        ]
      },
      "Fleet2Recover": {
        "type": "select",
        "value": "not_in_dormitory",
        "option": [
          "not_in_dormitory",
          "dormitory_floor_1",
          "dormitory_floor_2"
        ]
      },
      "Fleet2Oath": {
        "type": "checkbox",
        "value": false
      }
    },
    "HpControl": {
      "UseHpBalance": {
        "type": "checkbox",
        "value": false
      },
      "UseEmergencyRepair": {
        "type": "checkbox",
        "value": false
      },
      "UseLowHpRetreat": {
        "type": "checkbox",
        "value": false
      },
      "HpBalanceThreshold": {
        "type": "input",
        "value": 0.2
      },
      "HpBalanceWeight": {
        "type": "input",
        "value": "1000, 1000, 1000"
      },
      "RepairUseSingleThreshold": {
        "type": "input",
        "value": 0.3
      },
      "RepairUseMultiThreshold": {
        "type": "input",
        "value": 0.6
      },
      "LowHpRetreatThreshold": {
        "type": "input",
        "value": 0.3
      }
    },
    "EnemyPriority": {
      "EnemyScaleBalanceWeight": {
        "type": "select",
        "value": "default_mode",
        "option": [
          "default_mode",
          "S3_enemy_first",
          "S1_enemy_first"
        ]
      }
    }
  },
  "Event2": {
    "Scheduler": {
      "Enable": {
        "type": "checkbox",
        "value": false
      },
      "NextRun": {
        "type": "datetime",
        "value": "2020-01-01 00:00:00",
        "validate": "datetime"
      },
      "Command": {
        "type": "input",
        "value": "Event2",
        "display": "hide"
      },
      "SuccessInterval": {
        "type": "input",
        "value": 0,
        "display": "hide"
      },
      "FailureInterval": {
        "type": "input",
        "value": 120,
        "display": "hide"
      },
      "ServerUpdate": {
        "type": "input",
        "value": "00:00",
        "display": "hide"
      }
    },
    "Campaign": {
      "Name": {
        "type": "input",
        "value": "12-4"
      },
      "Event": {
        "type": "select",
        "value": "campaign_main",
        "option": [
          "event_20220818_cn",
          "event_20220324_cn",
          "event_20211028_cn",
          "event_20220728_cn",
          "event_20200917_cn",
          "event_20201029_cn",
          "event_20200820_cn",
          "event_20201012_cn",
          "event_20210527_cn",
          "event_20220526_cn",
          "event_20220428_cn",
          "event_20220414_cn",
          "event_20220407_tw",
          "event_20210422_cn",
          "event_20220310_tw",
          "event_20200603_cn",
          "event_20220224_cn",
          "event_20210225_cn",
          "event_20220210_cn",
          "event_20201229_cn",
          "event_20211229_cn",
          "event_20211125_cn",
          "event_20211111_cn",
          "event_20211028_tw",
          "event_20210916_cn",
          "event_20210722_cn",
          "event_20210819_cn",
          "event_20200806_cn",
          "event_20200723_cn",
          "event_20200903_en",
          "event_20210624_cn",
          "event_20210624_tw",
          "event_20210610_tw",
          "event_20210527_tw",
          "event_20210429_tw",
          "event_20210415_tw",
          "event_20210325_cn",
          "event_20210225_tw",
          "event_20210121_cn",
          "event_20201126_cn",
          "event_20200312_cn",
          "event_20201002_en",
          "event_20200716_en",
          "event_20200611_en",
          "event_20200603_en",
          "event_20200521_en",
          "event_20200521_cn",
          "event_20200507_cn",
          "event_20200423_cn",
          "event_20200326_cn",
          "event_20200227_cn"
        ],
        "display": "disabled",
        "cn": "event_20220818_cn",
        "en": "event_20220818_cn",
        "jp": "event_20220818_cn",
        "tw": "event_20220324_cn"
      },
      "Mode": {
        "type": "select",
        "value": "normal",
        "option": [
          "normal",
          "hard"
        ],
        "display": "hide"
      },
      "UseClearMode": {
        "type": "checkbox",
        "value": true
      },
      "UseFleetLock": {
        "type": "checkbox",
        "value": true
      },
      "UseAutoSearch": {
        "type": "checkbox",
        "value": true
      },
      "Use2xBook": {
        "type": "checkbox",
        "value": false
      },
      "AmbushEvade": {
        "type": "checkbox",
        "value": true,
        "display": "hide"
      }
    },
    "StopCondition": {
      "RunCount": {
        "type": "input",
        "value": 0
      },
      "OilLimit": {
        "type": "input",
        "value": 1000
      },
      "MapAchievement": {
        "type": "select",
        "value": "non_stop",
        "option": [
          "non_stop",
          "100_percent_clear",
          "map_3_stars",
          "threat_safe",
          "threat_safe_without_3_stars"
        ]
      },
      "StageIncrease": {
        "type": "checkbox",
        "value": false
      },
      "GetNewShip": {
        "type": "checkbox",
        "value": false
      },
      "ReachLevel": {
        "type": "input",
        "value": 0
      }
    },
    "Fleet": {
      "Fleet1": {
        "type": "select",
        "value": 1,
        "option": [
          1,
          2,
          3,
          4,
          5,
          6
        ]
      },
      "Fleet1Formation": {
        "type": "select",
        "value": "double_line",
        "option": [
          "line_ahead",
          "double_line",
          "diamond"
        ]
      },
      "Fleet1Mode": {
        "type": "select",
        "value": "combat_auto",
        "option": [
          "combat_auto",
          "combat_manual",
          "stand_still_in_the_middle",
          "hide_in_bottom_left"
        ]
      },
      "Fleet1Step": {
        "type": "select",
        "value": 3,
        "option": [
          2,
          3,
          4,
          5
        ]
      },
      "Fleet2": {
        "type": "select",
        "value": 2,
        "option": [
          0,
          1,
          2,
          3,
          4,
          5,
          6
        ]
      },
      "Fleet2Formation": {
        "type": "select",
        "value": "double_line",
        "option": [
          "line_ahead",
          "double_line",
          "diamond"
        ]
      },
      "Fleet2Mode": {
        "type": "select",
        "value": "combat_auto",
        "option": [
          "combat_auto",
          "combat_manual",
          "stand_still_in_the_middle",
          "hide_in_bottom_left"
        ]
      },
      "Fleet2Step": {
        "type": "select",
        "value": 2,
        "option": [
          2,
          3,
          4,
          5
        ]
      },
      "FleetOrder": {
        "type": "select",
        "value": "fleet1_mob_fleet2_boss",
        "option": [
          "fleet1_mob_fleet2_boss",
          "fleet1_boss_fleet2_mob",
          "fleet1_all_fleet2_standby",
          "fleet1_standby_fleet2_all"
        ]
      }
    },
    "Submarine": {
      "Fleet": {
        "type": "select",
        "value": 0,
        "option": [
          0,
          1,
          2
        ]
      },
      "Mode": {
        "type": "select",
        "value": "do_not_use",
        "option": [
          "do_not_use",
          "hunt_only",
          "boss_only",
          "every_combat"
        ]
      },
      "AutoSearchMode": {
        "type": "select",
        "value": "sub_standby",
        "option": [
          "sub_standby",
          "sub_auto_call"
        ]
      },
      "DistanceToBoss": {
        "type": "select",
        "value": "2_grid_to_boss",
        "option": [
          "to_boss_position",
          "1_grid_to_boss",
          "2_grid_to_boss",
          "use_open_ocean_support"
        ]
      }
    },
    "Emotion": {
      "CalculateEmotion": {
        "type": "checkbox",
        "value": true
      },
      "IgnoreLowEmotionWarn": {
        "type": "checkbox",
        "value": false
      },
      "Fleet1Value": {
        "type": "input",
        "value": 119
      },
      "Fleet1Record": {
        "type": "datetime",
        "value": "2020-01-01 00:00:00",
        "validate": "datetime",
        "display": "disabled"
      },
      "Fleet1Control": {
        "type": "select",
        "value": "prevent_yellow_face",
        "option": [
          "keep_exp_bonus",
          "prevent_green_face",
          "prevent_yellow_face",
          "prevent_red_face"
        ]
      },
      "Fleet1Recover": {
        "type": "select",
        "value": "not_in_dormitory",
        "option": [
          "not_in_dormitory",
          "dormitory_floor_1",
          "dormitory_floor_2"
        ]
      },
      "Fleet1Oath": {
        "type": "checkbox",
        "value": false
      },
      "Fleet2Value": {
        "type": "input",
        "value": 119
      },
      "Fleet2Record": {
        "type": "datetime",
        "value": "2020-01-01 00:00:00",
        "validate": "datetime",
        "display": "disabled"
      },
      "Fleet2Control": {
        "type": "select",
        "value": "prevent_yellow_face",
        "option": [
          "keep_exp_bonus",
          "prevent_green_face",
          "prevent_yellow_face",
          "prevent_red_face"
        ]
      },
      "Fleet2Recover": {
        "type": "select",
        "value": "not_in_dormitory",
        "option": [
          "not_in_dormitory",
          "dormitory_floor_1",
          "dormitory_floor_2"
        ]
      },
      "Fleet2Oath": {
        "type": "checkbox",
        "value": false
      }
    },
    "HpControl": {
      "UseHpBalance": {
        "type": "checkbox",
        "value": false
      },
      "UseEmergencyRepair": {
        "type": "checkbox",
        "value": false
      },
      "UseLowHpRetreat": {
        "type": "checkbox",
        "value": false
      },
      "HpBalanceThreshold": {
        "type": "input",
        "value": 0.2
      },
      "HpBalanceWeight": {
        "type": "input",
        "value": "1000, 1000, 1000"
      },
      "RepairUseSingleThreshold": {
        "type": "input",
        "value": 0.3
      },
      "RepairUseMultiThreshold": {
        "type": "input",
        "value": 0.6
      },
      "LowHpRetreatThreshold": {
        "type": "input",
        "value": 0.3
      }
    },
    "EnemyPriority": {
      "EnemyScaleBalanceWeight": {
        "type": "select",
        "value": "default_mode",
        "option": [
          "default_mode",
          "S3_enemy_first",
          "S1_enemy_first"
        ]
      }
    }
  },
  "EventA": {
    "Scheduler": {
      "Enable": {
        "type": "checkbox",
        "value": false
      },
      "NextRun": {
        "type": "datetime",
        "value": "2020-01-01 00:00:00",
        "validate": "datetime"
      },
      "Command": {
        "type": "input",
        "value": "EventA",
        "display": "hide"
      },
      "SuccessInterval": {
        "type": "input",
        "value": 30,
        "display": "hide"
      },
      "FailureInterval": {
        "type": "input",
        "value": 30,
        "display": "hide"
      },
      "ServerUpdate": {
        "type": "input",
        "value": "00:00",
        "display": "hide"
      }
    },
    "EventDaily": {
      "StageFilter": {
        "type": "textarea",
        "value": "A1 > A2 > A3"
      },
      "LastStage": {
        "type": "input",
        "value": 0
      }
    },
    "Campaign": {
      "Name": {
        "type": "input",
        "value": "dynamic",
        "display": "hide"
      },
      "Event": {
        "type": "select",
        "value": "campaign_main",
        "option": [
          "event_20220818_cn",
          "event_20220324_cn",
          "event_20211028_cn",
          "event_20220728_cn",
          "event_20200917_cn",
          "event_20201029_cn",
          "event_20200820_cn",
          "event_20201012_cn",
          "event_20210527_cn",
          "event_20220526_cn",
          "event_20220428_cn",
          "event_20220414_cn",
          "event_20220407_tw",
          "event_20210422_cn",
          "event_20220310_tw",
          "event_20200603_cn",
          "event_20220224_cn",
          "event_20210225_cn",
          "event_20220210_cn",
          "event_20201229_cn",
          "event_20211229_cn",
          "event_20211125_cn",
          "event_20211111_cn",
          "event_20211028_tw",
          "event_20210916_cn",
          "event_20210722_cn",
          "event_20210819_cn",
          "event_20200806_cn",
          "event_20200723_cn",
          "event_20200903_en",
          "event_20210624_cn",
          "event_20210624_tw",
          "event_20210610_tw",
          "event_20210527_tw",
          "event_20210429_tw",
          "event_20210415_tw",
          "event_20210325_cn",
          "event_20210225_tw",
          "event_20210121_cn",
          "event_20201126_cn",
          "event_20200312_cn",
          "event_20201002_en",
          "event_20200716_en",
          "event_20200611_en",
          "event_20200603_en",
          "event_20200521_en",
          "event_20200521_cn",
          "event_20200507_cn",
          "event_20200423_cn",
          "event_20200326_cn",
          "event_20200227_cn"
        ],
        "display": "disabled",
        "cn": "event_20220818_cn",
        "en": "event_20220818_cn",
        "jp": "event_20220818_cn",
        "tw": "event_20220324_cn"
      },
      "Mode": {
        "type": "select",
        "value": "normal",
        "option": [
          "normal",
          "hard"
        ],
        "display": "hide"
      },
      "UseClearMode": {
        "type": "checkbox",
        "value": true
      },
      "UseFleetLock": {
        "type": "checkbox",
        "value": true
      },
      "UseAutoSearch": {
        "type": "checkbox",
        "value": true
      },
      "Use2xBook": {
        "type": "checkbox",
        "value": false,
        "display": "hide"
      },
      "AmbushEvade": {
        "type": "checkbox",
        "value": true,
        "display": "hide"
      }
    },
    "StopCondition": {
      "RunCount": {
        "type": "input",
        "value": 0,
        "display": "hide"
      },
      "OilLimit": {
        "type": "input",
        "value": 1000
      },
      "MapAchievement": {
        "type": "select",
        "value": "non_stop",
        "option": [
          "non_stop",
          "100_percent_clear",
          "map_3_stars",
          "threat_safe",
          "threat_safe_without_3_stars"
        ],
        "display": "hide"
      },
      "StageIncrease": {
        "type": "checkbox",
        "value": false,
        "display": "hide"
      },
      "GetNewShip": {
        "type": "checkbox",
        "value": false,
        "display": "hide"
      },
      "ReachLevel": {
        "type": "input",
        "value": 0,
        "display": "hide"
      }
    },
    "Fleet": {
      "Fleet1": {
        "type": "select",
        "value": 1,
        "option": [
          1,
          2,
          3,
          4,
          5,
          6
        ]
      },
      "Fleet1Formation": {
        "type": "select",
        "value": "double_line",
        "option": [
          "line_ahead",
          "double_line",
          "diamond"
        ]
      },
      "Fleet1Mode": {
        "type": "select",
        "value": "combat_auto",
        "option": [
          "combat_auto",
          "combat_manual",
          "stand_still_in_the_middle",
          "hide_in_bottom_left"
        ]
      },
      "Fleet1Step": {
        "type": "select",
        "value": 3,
        "option": [
          2,
          3,
          4,
          5
        ]
      },
      "Fleet2": {
        "type": "select",
        "value": 2,
        "option": [
          0,
          1,
          2,
          3,
          4,
          5,
          6
        ]
      },
      "Fleet2Formation": {
        "type": "select",
        "value": "double_line",
        "option": [
          "line_ahead",
          "double_line",
          "diamond"
        ]
      },
      "Fleet2Mode": {
        "type": "select",
        "value": "combat_auto",
        "option": [
          "combat_auto",
          "combat_manual",
          "stand_still_in_the_middle",
          "hide_in_bottom_left"
        ]
      },
      "Fleet2Step": {
        "type": "select",
        "value": 2,
        "option": [
          2,
          3,
          4,
          5
        ]
      },
      "FleetOrder": {
        "type": "select",
        "value": "fleet1_mob_fleet2_boss",
        "option": [
          "fleet1_mob_fleet2_boss",
          "fleet1_boss_fleet2_mob",
          "fleet1_all_fleet2_standby",
          "fleet1_standby_fleet2_all"
        ]
      }
    },
    "Submarine": {
      "Fleet": {
        "type": "select",
        "value": 0,
        "option": [
          0,
          1,
          2
        ]
      },
      "Mode": {
        "type": "select",
        "value": "do_not_use",
        "option": [
          "do_not_use",
          "hunt_only",
          "boss_only",
          "every_combat"
        ]
      },
      "AutoSearchMode": {
        "type": "select",
        "value": "sub_standby",
        "option": [
          "sub_standby",
          "sub_auto_call"
        ]
      },
      "DistanceToBoss": {
        "type": "select",
        "value": "2_grid_to_boss",
        "option": [
          "to_boss_position",
          "1_grid_to_boss",
          "2_grid_to_boss",
          "use_open_ocean_support"
        ]
      }
    },
    "Emotion": {
      "CalculateEmotion": {
        "type": "checkbox",
        "value": true
      },
      "IgnoreLowEmotionWarn": {
        "type": "checkbox",
        "value": false
      },
      "Fleet1Value": {
        "type": "input",
        "value": 119
      },
      "Fleet1Record": {
        "type": "datetime",
        "value": "2020-01-01 00:00:00",
        "validate": "datetime",
        "display": "disabled"
      },
      "Fleet1Control": {
        "type": "select",
        "value": "prevent_yellow_face",
        "option": [
          "keep_exp_bonus",
          "prevent_green_face",
          "prevent_yellow_face",
          "prevent_red_face"
        ]
      },
      "Fleet1Recover": {
        "type": "select",
        "value": "not_in_dormitory",
        "option": [
          "not_in_dormitory",
          "dormitory_floor_1",
          "dormitory_floor_2"
        ]
      },
      "Fleet1Oath": {
        "type": "checkbox",
        "value": false
      },
      "Fleet2Value": {
        "type": "input",
        "value": 119
      },
      "Fleet2Record": {
        "type": "datetime",
        "value": "2020-01-01 00:00:00",
        "validate": "datetime",
        "display": "disabled"
      },
      "Fleet2Control": {
        "type": "select",
        "value": "prevent_yellow_face",
        "option": [
          "keep_exp_bonus",
          "prevent_green_face",
          "prevent_yellow_face",
          "prevent_red_face"
        ]
      },
      "Fleet2Recover": {
        "type": "select",
        "value": "not_in_dormitory",
        "option": [
          "not_in_dormitory",
          "dormitory_floor_1",
          "dormitory_floor_2"
        ]
      },
      "Fleet2Oath": {
        "type": "checkbox",
        "value": false
      }
    },
    "HpControl": {
      "UseHpBalance": {
        "type": "checkbox",
        "value": false
      },
      "UseEmergencyRepair": {
        "type": "checkbox",
        "value": false
      },
      "UseLowHpRetreat": {
        "type": "checkbox",
        "value": false
      },
      "HpBalanceThreshold": {
        "type": "input",
        "value": 0.2
      },
      "HpBalanceWeight": {
        "type": "input",
        "value": "1000, 1000, 1000"
      },
      "RepairUseSingleThreshold": {
        "type": "input",
        "value": 0.3
      },
      "RepairUseMultiThreshold": {
        "type": "input",
        "value": 0.6
      },
      "LowHpRetreatThreshold": {
        "type": "input",
        "value": 0.3
      }
    },
    "EnemyPriority": {
      "EnemyScaleBalanceWeight": {
        "type": "select",
        "value": "default_mode",
        "option": [
          "default_mode",
          "S3_enemy_first",
          "S1_enemy_first"
        ]
      }
    }
  },
  "EventB": {
    "Scheduler": {
      "Enable": {
        "type": "checkbox",
        "value": false
      },
      "NextRun": {
        "type": "datetime",
        "value": "2020-01-01 00:00:00",
        "validate": "datetime"
      },
      "Command": {
        "type": "input",
        "value": "EventB",
        "display": "hide"
      },
      "SuccessInterval": {
        "type": "input",
        "value": 30,
        "display": "hide"
      },
      "FailureInterval": {
        "type": "input",
        "value": 30,
        "display": "hide"
      },
      "ServerUpdate": {
        "type": "input",
        "value": "00:00",
        "display": "hide"
      }
    },
    "EventDaily": {
      "StageFilter": {
        "type": "textarea",
        "value": "B1 > B2 > B3"
      },
      "LastStage": {
        "type": "input",
        "value": 0
      }
    },
    "Campaign": {
      "Name": {
        "type": "input",
        "value": "dynamic",
        "display": "hide"
      },
      "Event": {
        "type": "select",
        "value": "campaign_main",
        "option": [
          "event_20220818_cn",
          "event_20220324_cn",
          "event_20211028_cn",
          "event_20220728_cn",
          "event_20200917_cn",
          "event_20201029_cn",
          "event_20200820_cn",
          "event_20201012_cn",
          "event_20210527_cn",
          "event_20220526_cn",
          "event_20220428_cn",
          "event_20220414_cn",
          "event_20220407_tw",
          "event_20210422_cn",
          "event_20220310_tw",
          "event_20200603_cn",
          "event_20220224_cn",
          "event_20210225_cn",
          "event_20220210_cn",
          "event_20201229_cn",
          "event_20211229_cn",
          "event_20211125_cn",
          "event_20211111_cn",
          "event_20211028_tw",
          "event_20210916_cn",
          "event_20210722_cn",
          "event_20210819_cn",
          "event_20200806_cn",
          "event_20200723_cn",
          "event_20200903_en",
          "event_20210624_cn",
          "event_20210624_tw",
          "event_20210610_tw",
          "event_20210527_tw",
          "event_20210429_tw",
          "event_20210415_tw",
          "event_20210325_cn",
          "event_20210225_tw",
          "event_20210121_cn",
          "event_20201126_cn",
          "event_20200312_cn",
          "event_20201002_en",
          "event_20200716_en",
          "event_20200611_en",
          "event_20200603_en",
          "event_20200521_en",
          "event_20200521_cn",
          "event_20200507_cn",
          "event_20200423_cn",
          "event_20200326_cn",
          "event_20200227_cn"
        ],
        "display": "disabled",
        "cn": "event_20220818_cn",
        "en": "event_20220818_cn",
        "jp": "event_20220818_cn",
        "tw": "event_20220324_cn"
      },
      "Mode": {
        "type": "select",
        "value": "normal",
        "option": [
          "normal",
          "hard"
        ],
        "display": "hide"
      },
      "UseClearMode": {
        "type": "checkbox",
        "value": true
      },
      "UseFleetLock": {
        "type": "checkbox",
        "value": true
      },
      "UseAutoSearch": {
        "type": "checkbox",
        "value": true
      },
      "Use2xBook": {
        "type": "checkbox",
        "value": false,
        "display": "hide"
      },
      "AmbushEvade": {
        "type": "checkbox",
        "value": true,
        "display": "hide"
      }
    },
    "StopCondition": {
      "RunCount": {
        "type": "input",
        "value": 0,
        "display": "hide"
      },
      "OilLimit": {
        "type": "input",
        "value": 1000
      },
      "MapAchievement": {
        "type": "select",
        "value": "non_stop",
        "option": [
          "non_stop",
          "100_percent_clear",
          "map_3_stars",
          "threat_safe",
          "threat_safe_without_3_stars"
        ],
        "display": "hide"
      },
      "StageIncrease": {
        "type": "checkbox",
        "value": false,
        "display": "hide"
      },
      "GetNewShip": {
        "type": "checkbox",
        "value": false,
        "display": "hide"
      },
      "ReachLevel": {
        "type": "input",
        "value": 0,
        "display": "hide"
      }
    },
    "Fleet": {
      "Fleet1": {
        "type": "select",
        "value": 1,
        "option": [
          1,
          2,
          3,
          4,
          5,
          6
        ]
      },
      "Fleet1Formation": {
        "type": "select",
        "value": "double_line",
        "option": [
          "line_ahead",
          "double_line",
          "diamond"
        ]
      },
      "Fleet1Mode": {
        "type": "select",
        "value": "combat_auto",
        "option": [
          "combat_auto",
          "combat_manual",
          "stand_still_in_the_middle",
          "hide_in_bottom_left"
        ]
      },
      "Fleet1Step": {
        "type": "select",
        "value": 3,
        "option": [
          2,
          3,
          4,
          5
        ]
      },
      "Fleet2": {
        "type": "select",
        "value": 2,
        "option": [
          0,
          1,
          2,
          3,
          4,
          5,
          6
        ]
      },
      "Fleet2Formation": {
        "type": "select",
        "value": "double_line",
        "option": [
          "line_ahead",
          "double_line",
          "diamond"
        ]
      },
      "Fleet2Mode": {
        "type": "select",
        "value": "combat_auto",
        "option": [
          "combat_auto",
          "combat_manual",
          "stand_still_in_the_middle",
          "hide_in_bottom_left"
        ]
      },
      "Fleet2Step": {
        "type": "select",
        "value": 2,
        "option": [
          2,
          3,
          4,
          5
        ]
      },
      "FleetOrder": {
        "type": "select",
        "value": "fleet1_mob_fleet2_boss",
        "option": [
          "fleet1_mob_fleet2_boss",
          "fleet1_boss_fleet2_mob",
          "fleet1_all_fleet2_standby",
          "fleet1_standby_fleet2_all"
        ]
      }
    },
    "Submarine": {
      "Fleet": {
        "type": "select",
        "value": 0,
        "option": [
          0,
          1,
          2
        ]
      },
      "Mode": {
        "type": "select",
        "value": "do_not_use",
        "option": [
          "do_not_use",
          "hunt_only",
          "boss_only",
          "every_combat"
        ]
      },
      "AutoSearchMode": {
        "type": "select",
        "value": "sub_standby",
        "option": [
          "sub_standby",
          "sub_auto_call"
        ]
      },
      "DistanceToBoss": {
        "type": "select",
        "value": "2_grid_to_boss",
        "option": [
          "to_boss_position",
          "1_grid_to_boss",
          "2_grid_to_boss",
          "use_open_ocean_support"
        ]
      }
    },
    "Emotion": {
      "CalculateEmotion": {
        "type": "checkbox",
        "value": true
      },
      "IgnoreLowEmotionWarn": {
        "type": "checkbox",
        "value": false
      },
      "Fleet1Value": {
        "type": "input",
        "value": 119
      },
      "Fleet1Record": {
        "type": "datetime",
        "value": "2020-01-01 00:00:00",
        "validate": "datetime",
        "display": "disabled"
      },
      "Fleet1Control": {
        "type": "select",
        "value": "prevent_yellow_face",
        "option": [
          "keep_exp_bonus",
          "prevent_green_face",
          "prevent_yellow_face",
          "prevent_red_face"
        ]
      },
      "Fleet1Recover": {
        "type": "select",
        "value": "not_in_dormitory",
        "option": [
          "not_in_dormitory",
          "dormitory_floor_1",
          "dormitory_floor_2"
        ]
      },
      "Fleet1Oath": {
        "type": "checkbox",
        "value": false
      },
      "Fleet2Value": {
        "type": "input",
        "value": 119
      },
      "Fleet2Record": {
        "type": "datetime",
        "value": "2020-01-01 00:00:00",
        "validate": "datetime",
        "display": "disabled"
      },
      "Fleet2Control": {
        "type": "select",
        "value": "prevent_yellow_face",
        "option": [
          "keep_exp_bonus",
          "prevent_green_face",
          "prevent_yellow_face",
          "prevent_red_face"
        ]
      },
      "Fleet2Recover": {
        "type": "select",
        "value": "not_in_dormitory",
        "option": [
          "not_in_dormitory",
          "dormitory_floor_1",
          "dormitory_floor_2"
        ]
      },
      "Fleet2Oath": {
        "type": "checkbox",
        "value": false
      }
    },
    "HpControl": {
      "UseHpBalance": {
        "type": "checkbox",
        "value": false
      },
      "UseEmergencyRepair": {
        "type": "checkbox",
        "value": false
      },
      "UseLowHpRetreat": {
        "type": "checkbox",
        "value": false
      },
      "HpBalanceThreshold": {
        "type": "input",
        "value": 0.2
      },
      "HpBalanceWeight": {
        "type": "input",
        "value": "1000, 1000, 1000"
      },
      "RepairUseSingleThreshold": {
        "type": "input",
        "value": 0.3
      },
      "RepairUseMultiThreshold": {
        "type": "input",
        "value": 0.6
      },
      "LowHpRetreatThreshold": {
        "type": "input",
        "value": 0.3
      }
    },
    "EnemyPriority": {
      "EnemyScaleBalanceWeight": {
        "type": "select",
        "value": "default_mode",
        "option": [
          "default_mode",
          "S3_enemy_first",
          "S1_enemy_first"
        ]
      }
    }
  },
  "EventC": {
    "Scheduler": {
      "Enable": {
        "type": "checkbox",
        "value": false
      },
      "NextRun": {
        "type": "datetime",
        "value": "2020-01-01 00:00:00",
        "validate": "datetime"
      },
      "Command": {
        "type": "input",
        "value": "EventC",
        "display": "hide"
      },
      "SuccessInterval": {
        "type": "input",
        "value": 30,
        "display": "hide"
      },
      "FailureInterval": {
        "type": "input",
        "value": 30,
        "display": "hide"
      },
      "ServerUpdate": {
        "type": "input",
        "value": "00:00",
        "display": "hide"
      }
    },
    "EventDaily": {
      "StageFilter": {
        "type": "textarea",
        "value": "C1 > C2 > C3"
      },
      "LastStage": {
        "type": "input",
        "value": 0
      }
    },
    "Campaign": {
      "Name": {
        "type": "input",
        "value": "dynamic",
        "display": "hide"
      },
      "Event": {
        "type": "select",
        "value": "campaign_main",
        "option": [
          "event_20220818_cn",
          "event_20220324_cn",
          "event_20211028_cn",
          "event_20220728_cn",
          "event_20200917_cn",
          "event_20201029_cn",
          "event_20200820_cn",
          "event_20201012_cn",
          "event_20210527_cn",
          "event_20220526_cn",
          "event_20220428_cn",
          "event_20220414_cn",
          "event_20220407_tw",
          "event_20210422_cn",
          "event_20220310_tw",
          "event_20200603_cn",
          "event_20220224_cn",
          "event_20210225_cn",
          "event_20220210_cn",
          "event_20201229_cn",
          "event_20211229_cn",
          "event_20211125_cn",
          "event_20211111_cn",
          "event_20211028_tw",
          "event_20210916_cn",
          "event_20210722_cn",
          "event_20210819_cn",
          "event_20200806_cn",
          "event_20200723_cn",
          "event_20200903_en",
          "event_20210624_cn",
          "event_20210624_tw",
          "event_20210610_tw",
          "event_20210527_tw",
          "event_20210429_tw",
          "event_20210415_tw",
          "event_20210325_cn",
          "event_20210225_tw",
          "event_20210121_cn",
          "event_20201126_cn",
          "event_20200312_cn",
          "event_20201002_en",
          "event_20200716_en",
          "event_20200611_en",
          "event_20200603_en",
          "event_20200521_en",
          "event_20200521_cn",
          "event_20200507_cn",
          "event_20200423_cn",
          "event_20200326_cn",
          "event_20200227_cn"
        ],
        "display": "disabled",
        "cn": "event_20220818_cn",
        "en": "event_20220818_cn",
        "jp": "event_20220818_cn",
        "tw": "event_20220324_cn"
      },
      "Mode": {
        "type": "select",
        "value": "normal",
        "option": [
          "normal",
          "hard"
        ],
        "display": "hide"
      },
      "UseClearMode": {
        "type": "checkbox",
        "value": true
      },
      "UseFleetLock": {
        "type": "checkbox",
        "value": true
      },
      "UseAutoSearch": {
        "type": "checkbox",
        "value": true
      },
      "Use2xBook": {
        "type": "checkbox",
        "value": false,
        "display": "hide"
      },
      "AmbushEvade": {
        "type": "checkbox",
        "value": true,
        "display": "hide"
      }
    },
    "StopCondition": {
      "RunCount": {
        "type": "input",
        "value": 0,
        "display": "hide"
      },
      "OilLimit": {
        "type": "input",
        "value": 1000
      },
      "MapAchievement": {
        "type": "select",
        "value": "non_stop",
        "option": [
          "non_stop",
          "100_percent_clear",
          "map_3_stars",
          "threat_safe",
          "threat_safe_without_3_stars"
        ],
        "display": "hide"
      },
      "StageIncrease": {
        "type": "checkbox",
        "value": false,
        "display": "hide"
      },
      "GetNewShip": {
        "type": "checkbox",
        "value": false,
        "display": "hide"
      },
      "ReachLevel": {
        "type": "input",
        "value": 0,
        "display": "hide"
      }
    },
    "Fleet": {
      "Fleet1": {
        "type": "select",
        "value": 1,
        "option": [
          1,
          2,
          3,
          4,
          5,
          6
        ]
      },
      "Fleet1Formation": {
        "type": "select",
        "value": "double_line",
        "option": [
          "line_ahead",
          "double_line",
          "diamond"
        ]
      },
      "Fleet1Mode": {
        "type": "select",
        "value": "combat_auto",
        "option": [
          "combat_auto",
          "combat_manual",
          "stand_still_in_the_middle",
          "hide_in_bottom_left"
        ]
      },
      "Fleet1Step": {
        "type": "select",
        "value": 3,
        "option": [
          2,
          3,
          4,
          5
        ]
      },
      "Fleet2": {
        "type": "select",
        "value": 2,
        "option": [
          0,
          1,
          2,
          3,
          4,
          5,
          6
        ]
      },
      "Fleet2Formation": {
        "type": "select",
        "value": "double_line",
        "option": [
          "line_ahead",
          "double_line",
          "diamond"
        ]
      },
      "Fleet2Mode": {
        "type": "select",
        "value": "combat_auto",
        "option": [
          "combat_auto",
          "combat_manual",
          "stand_still_in_the_middle",
          "hide_in_bottom_left"
        ]
      },
      "Fleet2Step": {
        "type": "select",
        "value": 2,
        "option": [
          2,
          3,
          4,
          5
        ]
      },
      "FleetOrder": {
        "type": "select",
        "value": "fleet1_mob_fleet2_boss",
        "option": [
          "fleet1_mob_fleet2_boss",
          "fleet1_boss_fleet2_mob",
          "fleet1_all_fleet2_standby",
          "fleet1_standby_fleet2_all"
        ]
      }
    },
    "Submarine": {
      "Fleet": {
        "type": "select",
        "value": 0,
        "option": [
          0,
          1,
          2
        ]
      },
      "Mode": {
        "type": "select",
        "value": "do_not_use",
        "option": [
          "do_not_use",
          "hunt_only",
          "boss_only",
          "every_combat"
        ]
      },
      "AutoSearchMode": {
        "type": "select",
        "value": "sub_standby",
        "option": [
          "sub_standby",
          "sub_auto_call"
        ]
      },
      "DistanceToBoss": {
        "type": "select",
        "value": "2_grid_to_boss",
        "option": [
          "to_boss_position",
          "1_grid_to_boss",
          "2_grid_to_boss",
          "use_open_ocean_support"
        ]
      }
    },
    "Emotion": {
      "CalculateEmotion": {
        "type": "checkbox",
        "value": true
      },
      "IgnoreLowEmotionWarn": {
        "type": "checkbox",
        "value": false
      },
      "Fleet1Value": {
        "type": "input",
        "value": 119
      },
      "Fleet1Record": {
        "type": "datetime",
        "value": "2020-01-01 00:00:00",
        "validate": "datetime",
        "display": "disabled"
      },
      "Fleet1Control": {
        "type": "select",
        "value": "prevent_yellow_face",
        "option": [
          "keep_exp_bonus",
          "prevent_green_face",
          "prevent_yellow_face",
          "prevent_red_face"
        ]
      },
      "Fleet1Recover": {
        "type": "select",
        "value": "not_in_dormitory",
        "option": [
          "not_in_dormitory",
          "dormitory_floor_1",
          "dormitory_floor_2"
        ]
      },
      "Fleet1Oath": {
        "type": "checkbox",
        "value": false
      },
      "Fleet2Value": {
        "type": "input",
        "value": 119
      },
      "Fleet2Record": {
        "type": "datetime",
        "value": "2020-01-01 00:00:00",
        "validate": "datetime",
        "display": "disabled"
      },
      "Fleet2Control": {
        "type": "select",
        "value": "prevent_yellow_face",
        "option": [
          "keep_exp_bonus",
          "prevent_green_face",
          "prevent_yellow_face",
          "prevent_red_face"
        ]
      },
      "Fleet2Recover": {
        "type": "select",
        "value": "not_in_dormitory",
        "option": [
          "not_in_dormitory",
          "dormitory_floor_1",
          "dormitory_floor_2"
        ]
      },
      "Fleet2Oath": {
        "type": "checkbox",
        "value": false
      }
    },
    "HpControl": {
      "UseHpBalance": {
        "type": "checkbox",
        "value": false
      },
      "UseEmergencyRepair": {
        "type": "checkbox",
        "value": false
      },
      "UseLowHpRetreat": {
        "type": "checkbox",
        "value": false
      },
      "HpBalanceThreshold": {
        "type": "input",
        "value": 0.2
      },
      "HpBalanceWeight": {
        "type": "input",
        "value": "1000, 1000, 1000"
      },
      "RepairUseSingleThreshold": {
        "type": "input",
        "value": 0.3
      },
      "RepairUseMultiThreshold": {
        "type": "input",
        "value": 0.6
      },
      "LowHpRetreatThreshold": {
        "type": "input",
        "value": 0.3
      }
    },
    "EnemyPriority": {
      "EnemyScaleBalanceWeight": {
        "type": "select",
        "value": "default_mode",
        "option": [
          "default_mode",
          "S3_enemy_first",
          "S1_enemy_first"
        ]
      }
    }
  },
  "EventD": {
    "Scheduler": {
      "Enable": {
        "type": "checkbox",
        "value": false
      },
      "NextRun": {
        "type": "datetime",
        "value": "2020-01-01 00:00:00",
        "validate": "datetime"
      },
      "Command": {
        "type": "input",
        "value": "EventD",
        "display": "hide"
      },
      "SuccessInterval": {
        "type": "input",
        "value": 30,
        "display": "hide"
      },
      "FailureInterval": {
        "type": "input",
        "value": 30,
        "display": "hide"
      },
      "ServerUpdate": {
        "type": "input",
        "value": "00:00",
        "display": "hide"
      }
    },
    "EventDaily": {
      "StageFilter": {
        "type": "textarea",
        "value": "D1 > D2 > D3"
      },
      "LastStage": {
        "type": "input",
        "value": 0
      }
    },
    "Campaign": {
      "Name": {
        "type": "input",
        "value": "dynamic",
        "display": "hide"
      },
      "Event": {
        "type": "select",
        "value": "campaign_main",
        "option": [
          "event_20220818_cn",
          "event_20220324_cn",
          "event_20211028_cn",
          "event_20220728_cn",
          "event_20200917_cn",
          "event_20201029_cn",
          "event_20200820_cn",
          "event_20201012_cn",
          "event_20210527_cn",
          "event_20220526_cn",
          "event_20220428_cn",
          "event_20220414_cn",
          "event_20220407_tw",
          "event_20210422_cn",
          "event_20220310_tw",
          "event_20200603_cn",
          "event_20220224_cn",
          "event_20210225_cn",
          "event_20220210_cn",
          "event_20201229_cn",
          "event_20211229_cn",
          "event_20211125_cn",
          "event_20211111_cn",
          "event_20211028_tw",
          "event_20210916_cn",
          "event_20210722_cn",
          "event_20210819_cn",
          "event_20200806_cn",
          "event_20200723_cn",
          "event_20200903_en",
          "event_20210624_cn",
          "event_20210624_tw",
          "event_20210610_tw",
          "event_20210527_tw",
          "event_20210429_tw",
          "event_20210415_tw",
          "event_20210325_cn",
          "event_20210225_tw",
          "event_20210121_cn",
          "event_20201126_cn",
          "event_20200312_cn",
          "event_20201002_en",
          "event_20200716_en",
          "event_20200611_en",
          "event_20200603_en",
          "event_20200521_en",
          "event_20200521_cn",
          "event_20200507_cn",
          "event_20200423_cn",
          "event_20200326_cn",
          "event_20200227_cn"
        ],
        "display": "disabled",
        "cn": "event_20220818_cn",
        "en": "event_20220818_cn",
        "jp": "event_20220818_cn",
        "tw": "event_20220324_cn"
      },
      "Mode": {
        "type": "select",
        "value": "normal",
        "option": [
          "normal",
          "hard"
        ],
        "display": "hide"
      },
      "UseClearMode": {
        "type": "checkbox",
        "value": true
      },
      "UseFleetLock": {
        "type": "checkbox",
        "value": true
      },
      "UseAutoSearch": {
        "type": "checkbox",
        "value": true
      },
      "Use2xBook": {
        "type": "checkbox",
        "value": false,
        "display": "hide"
      },
      "AmbushEvade": {
        "type": "checkbox",
        "value": true,
        "display": "hide"
      }
    },
    "StopCondition": {
      "RunCount": {
        "type": "input",
        "value": 0,
        "display": "hide"
      },
      "OilLimit": {
        "type": "input",
        "value": 1000
      },
      "MapAchievement": {
        "type": "select",
        "value": "non_stop",
        "option": [
          "non_stop",
          "100_percent_clear",
          "map_3_stars",
          "threat_safe",
          "threat_safe_without_3_stars"
        ],
        "display": "hide"
      },
      "StageIncrease": {
        "type": "checkbox",
        "value": false,
        "display": "hide"
      },
      "GetNewShip": {
        "type": "checkbox",
        "value": false,
        "display": "hide"
      },
      "ReachLevel": {
        "type": "input",
        "value": 0,
        "display": "hide"
      }
    },
    "Fleet": {
      "Fleet1": {
        "type": "select",
        "value": 1,
        "option": [
          1,
          2,
          3,
          4,
          5,
          6
        ]
      },
      "Fleet1Formation": {
        "type": "select",
        "value": "double_line",
        "option": [
          "line_ahead",
          "double_line",
          "diamond"
        ]
      },
      "Fleet1Mode": {
        "type": "select",
        "value": "combat_auto",
        "option": [
          "combat_auto",
          "combat_manual",
          "stand_still_in_the_middle",
          "hide_in_bottom_left"
        ]
      },
      "Fleet1Step": {
        "type": "select",
        "value": 3,
        "option": [
          2,
          3,
          4,
          5
        ]
      },
      "Fleet2": {
        "type": "select",
        "value": 2,
        "option": [
          0,
          1,
          2,
          3,
          4,
          5,
          6
        ]
      },
      "Fleet2Formation": {
        "type": "select",
        "value": "double_line",
        "option": [
          "line_ahead",
          "double_line",
          "diamond"
        ]
      },
      "Fleet2Mode": {
        "type": "select",
        "value": "combat_auto",
        "option": [
          "combat_auto",
          "combat_manual",
          "stand_still_in_the_middle",
          "hide_in_bottom_left"
        ]
      },
      "Fleet2Step": {
        "type": "select",
        "value": 2,
        "option": [
          2,
          3,
          4,
          5
        ]
      },
      "FleetOrder": {
        "type": "select",
        "value": "fleet1_mob_fleet2_boss",
        "option": [
          "fleet1_mob_fleet2_boss",
          "fleet1_boss_fleet2_mob",
          "fleet1_all_fleet2_standby",
          "fleet1_standby_fleet2_all"
        ]
      }
    },
    "Submarine": {
      "Fleet": {
        "type": "select",
        "value": 0,
        "option": [
          0,
          1,
          2
        ]
      },
      "Mode": {
        "type": "select",
        "value": "do_not_use",
        "option": [
          "do_not_use",
          "hunt_only",
          "boss_only",
          "every_combat"
        ]
      },
      "AutoSearchMode": {
        "type": "select",
        "value": "sub_standby",
        "option": [
          "sub_standby",
          "sub_auto_call"
        ]
      },
      "DistanceToBoss": {
        "type": "select",
        "value": "2_grid_to_boss",
        "option": [
          "to_boss_position",
          "1_grid_to_boss",
          "2_grid_to_boss",
          "use_open_ocean_support"
        ]
      }
    },
    "Emotion": {
      "CalculateEmotion": {
        "type": "checkbox",
        "value": true
      },
      "IgnoreLowEmotionWarn": {
        "type": "checkbox",
        "value": false
      },
      "Fleet1Value": {
        "type": "input",
        "value": 119
      },
      "Fleet1Record": {
        "type": "datetime",
        "value": "2020-01-01 00:00:00",
        "validate": "datetime",
        "display": "disabled"
      },
      "Fleet1Control": {
        "type": "select",
        "value": "prevent_yellow_face",
        "option": [
          "keep_exp_bonus",
          "prevent_green_face",
          "prevent_yellow_face",
          "prevent_red_face"
        ]
      },
      "Fleet1Recover": {
        "type": "select",
        "value": "not_in_dormitory",
        "option": [
          "not_in_dormitory",
          "dormitory_floor_1",
          "dormitory_floor_2"
        ]
      },
      "Fleet1Oath": {
        "type": "checkbox",
        "value": false
      },
      "Fleet2Value": {
        "type": "input",
        "value": 119
      },
      "Fleet2Record": {
        "type": "datetime",
        "value": "2020-01-01 00:00:00",
        "validate": "datetime",
        "display": "disabled"
      },
      "Fleet2Control": {
        "type": "select",
        "value": "prevent_yellow_face",
        "option": [
          "keep_exp_bonus",
          "prevent_green_face",
          "prevent_yellow_face",
          "prevent_red_face"
        ]
      },
      "Fleet2Recover": {
        "type": "select",
        "value": "not_in_dormitory",
        "option": [
          "not_in_dormitory",
          "dormitory_floor_1",
          "dormitory_floor_2"
        ]
      },
      "Fleet2Oath": {
        "type": "checkbox",
        "value": false
      }
    },
    "HpControl": {
      "UseHpBalance": {
        "type": "checkbox",
        "value": false
      },
      "UseEmergencyRepair": {
        "type": "checkbox",
        "value": false
      },
      "UseLowHpRetreat": {
        "type": "checkbox",
        "value": false
      },
      "HpBalanceThreshold": {
        "type": "input",
        "value": 0.2
      },
      "HpBalanceWeight": {
        "type": "input",
        "value": "1000, 1000, 1000"
      },
      "RepairUseSingleThreshold": {
        "type": "input",
        "value": 0.3
      },
      "RepairUseMultiThreshold": {
        "type": "input",
        "value": 0.6
      },
      "LowHpRetreatThreshold": {
        "type": "input",
        "value": 0.3
      }
    },
    "EnemyPriority": {
      "EnemyScaleBalanceWeight": {
        "type": "select",
        "value": "default_mode",
        "option": [
          "default_mode",
          "S3_enemy_first",
          "S1_enemy_first"
        ]
      }
    }
  },
  "EventSp": {
    "Scheduler": {
      "Enable": {
        "type": "checkbox",
        "value": false
      },
      "NextRun": {
        "type": "datetime",
        "value": "2020-01-01 00:00:00",
        "validate": "datetime"
      },
      "Command": {
        "type": "input",
        "value": "EventSp",
        "display": "hide"
      },
      "SuccessInterval": {
        "type": "input",
        "value": 30,
        "display": "hide"
      },
      "FailureInterval": {
        "type": "input",
        "value": 30,
        "display": "hide"
      },
      "ServerUpdate": {
        "type": "input",
        "value": "00:00",
        "display": "hide"
      }
    },
    "Campaign": {
      "Name": {
        "type": "input",
        "value": "sp",
        "display": "hide"
      },
      "Event": {
        "type": "select",
        "value": "campaign_main",
        "option": [
          "event_20220818_cn",
          "event_20220324_cn",
          "event_20211028_cn",
          "event_20220728_cn",
          "event_20200917_cn",
          "event_20201029_cn",
          "event_20200820_cn",
          "event_20201012_cn",
          "event_20210527_cn",
          "event_20220526_cn",
          "event_20220428_cn",
          "event_20220414_cn",
          "event_20220407_tw",
          "event_20210422_cn",
          "event_20220310_tw",
          "event_20200603_cn",
          "event_20220224_cn",
          "event_20210225_cn",
          "event_20220210_cn",
          "event_20201229_cn",
          "event_20211229_cn",
          "event_20211125_cn",
          "event_20211111_cn",
          "event_20211028_tw",
          "event_20210916_cn",
          "event_20210722_cn",
          "event_20210819_cn",
          "event_20200806_cn",
          "event_20200723_cn",
          "event_20200903_en",
          "event_20210624_cn",
          "event_20210624_tw",
          "event_20210610_tw",
          "event_20210527_tw",
          "event_20210429_tw",
          "event_20210415_tw",
          "event_20210325_cn",
          "event_20210225_tw",
          "event_20210121_cn",
          "event_20201126_cn",
          "event_20200312_cn",
          "event_20201002_en",
          "event_20200716_en",
          "event_20200611_en",
          "event_20200603_en",
          "event_20200521_en",
          "event_20200521_cn",
          "event_20200507_cn",
          "event_20200423_cn",
          "event_20200326_cn",
          "event_20200227_cn"
        ],
        "display": "disabled",
        "cn": "event_20220818_cn",
        "en": "event_20220818_cn",
        "jp": "event_20220818_cn",
        "tw": "event_20220324_cn"
      },
      "Mode": {
        "type": "select",
        "value": "normal",
        "option": [
          "normal",
          "hard"
        ],
        "display": "hide"
      },
      "UseClearMode": {
        "type": "checkbox",
        "value": true
      },
      "UseFleetLock": {
        "type": "checkbox",
        "value": true
      },
      "UseAutoSearch": {
        "type": "checkbox",
        "value": true
      },
      "Use2xBook": {
        "type": "checkbox",
        "value": false,
        "display": "hide"
      },
      "AmbushEvade": {
        "type": "checkbox",
        "value": true,
        "display": "hide"
      }
    },
    "StopCondition": {
      "RunCount": {
        "type": "input",
        "value": 0,
        "display": "hide"
      },
      "OilLimit": {
        "type": "input",
        "value": 1000
      },
      "MapAchievement": {
        "type": "select",
        "value": "non_stop",
        "option": [
          "non_stop",
          "100_percent_clear",
          "map_3_stars",
          "threat_safe",
          "threat_safe_without_3_stars"
        ],
        "display": "hide"
      },
      "StageIncrease": {
        "type": "checkbox",
        "value": false,
        "display": "hide"
      },
      "GetNewShip": {
        "type": "checkbox",
        "value": false,
        "display": "hide"
      },
      "ReachLevel": {
        "type": "input",
        "value": 0,
        "display": "hide"
      }
    },
    "Fleet": {
      "Fleet1": {
        "type": "select",
        "value": 1,
        "option": [
          1,
          2,
          3,
          4,
          5,
          6
        ]
      },
      "Fleet1Formation": {
        "type": "select",
        "value": "double_line",
        "option": [
          "line_ahead",
          "double_line",
          "diamond"
        ]
      },
      "Fleet1Mode": {
        "type": "select",
        "value": "combat_auto",
        "option": [
          "combat_auto",
          "combat_manual",
          "stand_still_in_the_middle",
          "hide_in_bottom_left"
        ]
      },
      "Fleet1Step": {
        "type": "select",
        "value": 3,
        "option": [
          2,
          3,
          4,
          5
        ]
      },
      "Fleet2": {
        "type": "select",
        "value": 2,
        "option": [
          0,
          1,
          2,
          3,
          4,
          5,
          6
        ]
      },
      "Fleet2Formation": {
        "type": "select",
        "value": "double_line",
        "option": [
          "line_ahead",
          "double_line",
          "diamond"
        ]
      },
      "Fleet2Mode": {
        "type": "select",
        "value": "combat_auto",
        "option": [
          "combat_auto",
          "combat_manual",
          "stand_still_in_the_middle",
          "hide_in_bottom_left"
        ]
      },
      "Fleet2Step": {
        "type": "select",
        "value": 2,
        "option": [
          2,
          3,
          4,
          5
        ]
      },
      "FleetOrder": {
        "type": "select",
        "value": "fleet1_mob_fleet2_boss",
        "option": [
          "fleet1_mob_fleet2_boss",
          "fleet1_boss_fleet2_mob",
          "fleet1_all_fleet2_standby",
          "fleet1_standby_fleet2_all"
        ]
      }
    },
    "Submarine": {
      "Fleet": {
        "type": "select",
        "value": 0,
        "option": [
          0,
          1,
          2
        ]
      },
      "Mode": {
        "type": "select",
        "value": "do_not_use",
        "option": [
          "do_not_use",
          "hunt_only",
          "boss_only",
          "every_combat"
        ]
      },
      "AutoSearchMode": {
        "type": "select",
        "value": "sub_standby",
        "option": [
          "sub_standby",
          "sub_auto_call"
        ],
        "display": "hide"
      },
      "DistanceToBoss": {
        "type": "select",
        "value": "2_grid_to_boss",
        "option": [
          "to_boss_position",
          "1_grid_to_boss",
          "2_grid_to_boss",
          "use_open_ocean_support"
        ]
      }
    },
    "Emotion": {
      "CalculateEmotion": {
        "type": "checkbox",
        "value": true
      },
      "IgnoreLowEmotionWarn": {
        "type": "checkbox",
        "value": false
      },
      "Fleet1Value": {
        "type": "input",
        "value": 119
      },
      "Fleet1Record": {
        "type": "datetime",
        "value": "2020-01-01 00:00:00",
        "validate": "datetime",
        "display": "disabled"
      },
      "Fleet1Control": {
        "type": "select",
        "value": "prevent_yellow_face",
        "option": [
          "keep_exp_bonus",
          "prevent_green_face",
          "prevent_yellow_face",
          "prevent_red_face"
        ]
      },
      "Fleet1Recover": {
        "type": "select",
        "value": "not_in_dormitory",
        "option": [
          "not_in_dormitory",
          "dormitory_floor_1",
          "dormitory_floor_2"
        ]
      },
      "Fleet1Oath": {
        "type": "checkbox",
        "value": false
      },
      "Fleet2Value": {
        "type": "input",
        "value": 119
      },
      "Fleet2Record": {
        "type": "datetime",
        "value": "2020-01-01 00:00:00",
        "validate": "datetime",
        "display": "disabled"
      },
      "Fleet2Control": {
        "type": "select",
        "value": "prevent_yellow_face",
        "option": [
          "keep_exp_bonus",
          "prevent_green_face",
          "prevent_yellow_face",
          "prevent_red_face"
        ]
      },
      "Fleet2Recover": {
        "type": "select",
        "value": "not_in_dormitory",
        "option": [
          "not_in_dormitory",
          "dormitory_floor_1",
          "dormitory_floor_2"
        ]
      },
      "Fleet2Oath": {
        "type": "checkbox",
        "value": false
      }
    },
    "HpControl": {
      "UseHpBalance": {
        "type": "checkbox",
        "value": false
      },
      "UseEmergencyRepair": {
        "type": "checkbox",
        "value": false
      },
      "UseLowHpRetreat": {
        "type": "checkbox",
        "value": false
      },
      "HpBalanceThreshold": {
        "type": "input",
        "value": 0.2
      },
      "HpBalanceWeight": {
        "type": "input",
        "value": "1000, 1000, 1000"
      },
      "RepairUseSingleThreshold": {
        "type": "input",
        "value": 0.3
      },
      "RepairUseMultiThreshold": {
        "type": "input",
        "value": 0.6
      },
      "LowHpRetreatThreshold": {
        "type": "input",
        "value": 0.3
      }
    },
    "EnemyPriority": {
      "EnemyScaleBalanceWeight": {
        "type": "select",
        "value": "default_mode",
        "option": [
          "default_mode",
          "S3_enemy_first",
          "S1_enemy_first"
        ]
      }
    }
  },
  "Raid": {
    "Scheduler": {
      "Enable": {
        "type": "checkbox",
        "value": false
      },
      "NextRun": {
        "type": "datetime",
        "value": "2020-01-01 00:00:00",
        "validate": "datetime"
      },
      "Command": {
        "type": "input",
        "value": "Raid",
        "display": "hide"
      },
      "SuccessInterval": {
        "type": "input",
        "value": 0,
        "display": "hide"
      },
      "FailureInterval": {
        "type": "input",
        "value": 120,
        "display": "hide"
      },
      "ServerUpdate": {
        "type": "input",
        "value": "00:00",
        "display": "hide"
      }
    },
    "Raid": {
      "Mode": {
        "type": "select",
        "value": "hard",
        "option": [
          "easy",
          "normal",
          "hard"
        ]
      },
      "UseTicket": {
        "type": "checkbox",
        "value": false
      }
    },
    "Campaign": {
      "Name": {
        "type": "input",
        "value": "dynamic",
        "display": "hide"
      },
      "Event": {
        "type": "select",
        "value": "campaign_main",
        "option": [
          "raid_20220630",
          "raid_20210708",
          "raid_20200624",
          "raid_20220127"
        ],
        "display": "disabled",
        "cn": "raid_20220630",
        "en": "raid_20220630",
        "jp": "raid_20220630",
        "tw": "raid_20210708"
      },
      "Mode": {
        "type": "select",
        "value": "normal",
        "option": [
          "normal",
          "hard"
        ],
        "display": "hide"
      },
      "UseClearMode": {
        "type": "checkbox",
        "value": true,
        "display": "hide"
      },
      "UseFleetLock": {
        "type": "checkbox",
        "value": true,
        "display": "hide"
      },
      "UseAutoSearch": {
        "type": "checkbox",
        "value": false,
        "display": "hide"
      },
      "Use2xBook": {
        "type": "checkbox",
        "value": false,
        "display": "hide"
      },
      "AmbushEvade": {
        "type": "checkbox",
        "value": true,
        "display": "hide"
      }
    },
    "StopCondition": {
      "RunCount": {
        "type": "input",
        "value": 0
      },
      "OilLimit": {
        "type": "input",
        "value": 1000
      },
      "MapAchievement": {
        "type": "select",
        "value": "non_stop",
        "option": [
          "non_stop",
          "100_percent_clear",
          "map_3_stars",
          "threat_safe",
          "threat_safe_without_3_stars"
        ],
        "display": "hide"
      },
      "StageIncrease": {
        "type": "checkbox",
        "value": false,
        "display": "hide"
      },
      "GetNewShip": {
        "type": "checkbox",
        "value": false,
        "display": "hide"
      },
      "ReachLevel": {
        "type": "input",
        "value": 0,
        "display": "hide"
      }
    },
    "Emotion": {
      "CalculateEmotion": {
        "type": "checkbox",
        "value": true
      },
      "IgnoreLowEmotionWarn": {
        "type": "checkbox",
        "value": false
      },
      "Fleet1Value": {
        "type": "input",
        "value": 119
      },
      "Fleet1Record": {
        "type": "datetime",
        "value": "2020-01-01 00:00:00",
        "validate": "datetime",
        "display": "disabled"
      },
      "Fleet1Control": {
        "type": "select",
        "value": "prevent_yellow_face",
        "option": [
          "keep_exp_bonus",
          "prevent_green_face",
          "prevent_yellow_face",
          "prevent_red_face"
        ]
      },
      "Fleet1Recover": {
        "type": "select",
        "value": "not_in_dormitory",
        "option": [
          "not_in_dormitory",
          "dormitory_floor_1",
          "dormitory_floor_2"
        ]
      },
      "Fleet1Oath": {
        "type": "checkbox",
        "value": false
      },
      "Fleet2Value": {
        "type": "input",
        "value": 119,
        "display": "hide"
      },
      "Fleet2Record": {
        "type": "datetime",
        "value": "2020-01-01 00:00:00",
        "validate": "datetime",
        "display": "hide"
      },
      "Fleet2Control": {
        "type": "select",
        "value": "prevent_yellow_face",
        "option": [
          "keep_exp_bonus",
          "prevent_green_face",
          "prevent_yellow_face",
          "prevent_red_face"
        ],
        "display": "hide"
      },
      "Fleet2Recover": {
        "type": "select",
        "value": "not_in_dormitory",
        "option": [
          "not_in_dormitory",
          "dormitory_floor_1",
          "dormitory_floor_2"
        ],
        "display": "hide"
      },
      "Fleet2Oath": {
        "type": "checkbox",
        "value": false,
        "display": "hide"
      }
    }
  },
  "RaidDaily": {
    "Scheduler": {
      "Enable": {
        "type": "checkbox",
        "value": false
      },
      "NextRun": {
        "type": "datetime",
        "value": "2020-01-01 00:00:00",
        "validate": "datetime"
      },
      "Command": {
        "type": "input",
        "value": "RaidDaily",
        "display": "hide"
      },
      "SuccessInterval": {
        "type": "input",
        "value": 30,
        "display": "hide"
      },
      "FailureInterval": {
        "type": "input",
        "value": 30,
        "display": "hide"
      },
      "ServerUpdate": {
        "type": "input",
        "value": "00:00",
        "display": "hide"
      }
    },
    "RaidDaily": {
      "StageFilter": {
        "type": "textarea",
        "value": "hard > normal > easy"
      }
    },
    "Campaign": {
      "Name": {
        "type": "input",
        "value": "dynamic",
        "display": "hide"
      },
      "Event": {
        "type": "select",
        "value": "campaign_main",
        "option": [
          "raid_20220630",
          "raid_20210708",
          "raid_20200624",
          "raid_20220127"
        ],
        "display": "disabled",
        "cn": "raid_20220630",
        "en": "raid_20220630",
        "jp": "raid_20220630",
        "tw": "raid_20210708"
      },
      "Mode": {
        "type": "select",
        "value": "normal",
        "option": [
          "normal",
          "hard"
        ],
        "display": "hide"
      },
      "UseClearMode": {
        "type": "checkbox",
        "value": true,
        "display": "hide"
      },
      "UseFleetLock": {
        "type": "checkbox",
        "value": true,
        "display": "hide"
      },
      "UseAutoSearch": {
        "type": "checkbox",
        "value": false,
        "display": "hide"
      },
      "Use2xBook": {
        "type": "checkbox",
        "value": false,
        "display": "hide"
      },
      "AmbushEvade": {
        "type": "checkbox",
        "value": true,
        "display": "hide"
      }
    },
    "StopCondition": {
      "RunCount": {
        "type": "input",
        "value": 0,
        "display": "hide"
      },
      "OilLimit": {
        "type": "input",
        "value": 1000
      },
      "MapAchievement": {
        "type": "select",
        "value": "non_stop",
        "option": [
          "non_stop",
          "100_percent_clear",
          "map_3_stars",
          "threat_safe",
          "threat_safe_without_3_stars"
        ],
        "display": "hide"
      },
      "StageIncrease": {
        "type": "checkbox",
        "value": false,
        "display": "hide"
      },
      "GetNewShip": {
        "type": "checkbox",
        "value": false,
        "display": "hide"
      },
      "ReachLevel": {
        "type": "input",
        "value": 0,
        "display": "hide"
      }
    },
    "Emotion": {
      "CalculateEmotion": {
        "type": "checkbox",
        "value": true
      },
      "IgnoreLowEmotionWarn": {
        "type": "checkbox",
        "value": false
      },
      "Fleet1Value": {
        "type": "input",
        "value": 119
      },
      "Fleet1Record": {
        "type": "datetime",
        "value": "2020-01-01 00:00:00",
        "validate": "datetime",
        "display": "disabled"
      },
      "Fleet1Control": {
        "type": "select",
        "value": "prevent_yellow_face",
        "option": [
          "keep_exp_bonus",
          "prevent_green_face",
          "prevent_yellow_face",
          "prevent_red_face"
        ]
      },
      "Fleet1Recover": {
        "type": "select",
        "value": "not_in_dormitory",
        "option": [
          "not_in_dormitory",
          "dormitory_floor_1",
          "dormitory_floor_2"
        ]
      },
      "Fleet1Oath": {
        "type": "checkbox",
        "value": false
      },
      "Fleet2Value": {
        "type": "input",
        "value": 119,
        "display": "hide"
      },
      "Fleet2Record": {
        "type": "datetime",
        "value": "2020-01-01 00:00:00",
        "validate": "datetime",
        "display": "hide"
      },
      "Fleet2Control": {
        "type": "select",
        "value": "prevent_yellow_face",
        "option": [
          "keep_exp_bonus",
          "prevent_green_face",
          "prevent_yellow_face",
          "prevent_red_face"
        ],
        "display": "hide"
      },
      "Fleet2Recover": {
        "type": "select",
        "value": "not_in_dormitory",
        "option": [
          "not_in_dormitory",
          "dormitory_floor_1",
          "dormitory_floor_2"
        ],
        "display": "hide"
      },
      "Fleet2Oath": {
        "type": "checkbox",
        "value": false,
        "display": "hide"
      }
    }
  },
  "MaritimeEscort": {
    "Scheduler": {
      "Enable": {
        "type": "checkbox",
        "value": false
      },
      "NextRun": {
        "type": "datetime",
        "value": "2020-01-01 00:00:00",
        "validate": "datetime"
      },
      "Command": {
        "type": "input",
        "value": "MaritimeEscort",
        "display": "hide"
      },
      "SuccessInterval": {
        "type": "input",
        "value": 30,
        "display": "hide"
      },
      "FailureInterval": {
        "type": "input",
        "value": 30,
        "display": "hide"
      },
      "ServerUpdate": {
        "type": "input",
        "value": "00:00",
        "display": "hide"
      }
    },
    "MaritimeEscort": {
      "Enable": {
        "type": "checkbox",
        "value": true
      }
    }
  },
  "Commission": {
    "Scheduler": {
      "Enable": {
<<<<<<< HEAD
        "type": "checkbox",
        "value": true
=======
        "type": "lock",
        "value": true,
        "display": "disabled"
>>>>>>> 9f2defed
      },
      "NextRun": {
        "type": "datetime",
        "value": "2020-01-01 00:00:00",
        "validate": "datetime"
      },
      "Command": {
        "type": "input",
        "value": "Commission",
        "display": "hide"
      },
      "SuccessInterval": {
        "type": "input",
        "value": "30-60",
        "display": "hide"
      },
      "FailureInterval": {
        "type": "input",
        "value": "30-60",
        "display": "hide"
      },
      "ServerUpdate": {
        "type": "input",
        "value": "00:00",
        "display": "hide"
      }
    },
    "Commission": {
      "DoMajorCommission": {
        "type": "checkbox",
        "value": false
      },
      "CommissionFilter": {
        "type": "textarea",
        "value": "DailyEvent\n> Gem-8 > Gem-4 > Gem-2\n> NightDrill-8 > NightDrill-7 > NightDrill-6\n> ExtraDrill-0:20 > ExtraDrill-1 > ExtraDrill-2 > ExtraDrill-2:40 > ExtraDrill-3:20 > ExtraDrill-5:20\n> Box-6 > Box-3 > Box-1\n> DailyCube-0:30 > UrgentCube-1:30 > DailyCube-1:30 > UrgentCube-1:45 > UrgentCube-2:15 > UrgentCube-3\n> Major\n> DailyChip > DailyResource\n> UrgentBook-2:30 > UrgentBook-2 > UrgentBook-1:20 > UrgentBook-1:40\n> Daily-0:20 > Daily-0:30 > Daily-1:00 > Daily-1:30 > Daily-2:00\n> NightOil > NightCube\n> shortest"
      }
    }
  },
  "Tactical": {
    "Scheduler": {
      "Enable": {
        "type": "checkbox",
        "value": true
      },
      "NextRun": {
        "type": "datetime",
        "value": "2020-01-01 00:00:00",
        "validate": "datetime"
      },
      "Command": {
        "type": "input",
        "value": "Tactical",
        "display": "hide"
      },
      "SuccessInterval": {
        "type": "input",
        "value": "30-60",
        "display": "hide"
      },
      "FailureInterval": {
        "type": "input",
        "value": "120-240",
        "display": "hide"
      },
      "ServerUpdate": {
        "type": "input",
        "value": "00:00",
        "display": "hide"
      }
    },
    "Tactical": {
      "TacticalFilter": {
        "type": "textarea",
        "value": "SameT4 > SameT3 > SameT2 > SameT1\n> BlueT2 > YellowT2 > RedT2\n> BlueT3 > YellowT3 > RedT3\n> BlueT4 > YellowT4 > RedT4\n> BlueT1 > YellowT1 > RedT1\n> first"
      }
    },
    "ControlExpOverflow": {
      "Enable": {
        "type": "checkbox",
        "value": true
      },
      "T4Allow": {
        "type": "input",
        "value": 100
      },
      "T3Allow": {
        "type": "input",
        "value": 100
      },
      "T2Allow": {
        "type": "input",
        "value": 200
      },
      "T1Allow": {
        "type": "input",
        "value": 200
      }
    },
    "AddNewStudent": {
      "Enable": {
        "type": "checkbox",
        "value": false
      },
      "Favorite": {
        "type": "checkbox",
        "value": true
      }
    }
  },
  "Research": {
    "Scheduler": {
      "Enable": {
<<<<<<< HEAD
        "type": "checkbox",
        "value": true
=======
        "type": "lock",
        "value": true,
        "display": "disabled"
>>>>>>> 9f2defed
      },
      "NextRun": {
        "type": "datetime",
        "value": "2020-01-01 00:00:00",
        "validate": "datetime"
      },
      "Command": {
        "type": "input",
        "value": "Research",
        "display": "hide"
      },
      "SuccessInterval": {
        "type": "input",
        "value": "30-60",
        "display": "hide"
      },
      "FailureInterval": {
        "type": "input",
        "value": "30-60",
        "display": "hide"
      },
      "ServerUpdate": {
        "type": "input",
        "value": "00:00",
        "display": "hide"
      }
    },
    "Research": {
      "UseCube": {
        "type": "select",
        "value": "only_05_hour",
        "option": [
          "always_use",
          "only_05_hour",
          "only_no_project",
          "do_not_use"
        ]
      },
      "UseCoin": {
        "type": "select",
        "value": "always_use",
        "option": [
          "always_use",
          "only_05_hour",
          "only_no_project",
          "do_not_use"
        ]
      },
      "UsePart": {
        "type": "select",
        "value": "always_use",
        "option": [
          "always_use",
          "only_05_hour",
          "only_no_project",
          "do_not_use"
        ]
      },
      "AllowDelay": {
        "type": "checkbox",
        "value": true
      },
      "PresetFilter": {
        "type": "select",
        "value": "series_5_blueprint_152",
        "option": [
          "custom",
          "series_5_blueprint_152",
          "series_5_blueprint_only",
          "series_5_152_only",
          "series_4_blueprint_tenrai",
          "series_4_blueprint_only",
          "series_4_tenrai_only",
          "series_3_blueprint_234",
          "series_3_blueprint_only",
          "series_3_234_only",
          "series_2_than_3_457_234",
          "series_2_blueprint_457",
          "series_2_blueprint_only",
          "series_2_457_only"
        ]
      },
      "CustomFilter": {
        "type": "textarea",
        "value": "S5-DR0.5 > S5-PRY0.5 > S5-H0.5 > S5-Q0.5 > S5-DR2.5 > 0.5 > S5-G1.5\n> S5-Q1 > S5-DR5 > S5-DR8 > S5-G4 > S5-PRY2.5 > 1 > S5-Q2 > reset\n> S5-G2.5 > S5-PRY5 > S5-PRY8 > 1.5 > 2 > S5-Q4 > 2.5 > 3\n> Q4 > G4 > 4 > 5 > S5-C6 > C6 > 6 > S5-C8 > 8\n> S5-C12 > 12"
      }
    }
  },
  "Dorm": {
    "Scheduler": {
      "Enable": {
        "type": "checkbox",
        "value": true
      },
      "NextRun": {
        "type": "datetime",
        "value": "2020-01-01 00:00:00",
        "validate": "datetime"
      },
      "Command": {
        "type": "input",
        "value": "Dorm",
        "display": "hide"
      },
      "SuccessInterval": {
        "type": "input",
        "value": 278,
        "display": "hide"
      },
      "FailureInterval": {
        "type": "input",
        "value": 278,
        "display": "hide"
      },
      "ServerUpdate": {
        "type": "input",
        "value": "00:00",
        "display": "hide"
      }
    },
    "Dorm": {
      "Collect": {
        "type": "checkbox",
        "value": true
      },
      "Feed": {
        "type": "checkbox",
        "value": true
      },
      "FeedFilter": {
        "type": "textarea",
        "value": "20000 > 10000 > 5000 > 3000 > 2000 > 1000"
      }
    }
  },
  "Meowfficer": {
    "Scheduler": {
      "Enable": {
        "type": "checkbox",
        "value": true
      },
      "NextRun": {
        "type": "datetime",
        "value": "2020-01-01 00:00:00",
        "validate": "datetime"
      },
      "Command": {
        "type": "input",
        "value": "Meowfficer",
        "display": "hide"
      },
      "SuccessInterval": {
        "type": "input",
        "value": 30,
        "display": "hide"
      },
      "FailureInterval": {
        "type": "input",
        "value": 30,
        "display": "hide"
      },
      "ServerUpdate": {
        "type": "input",
        "value": "00:00",
        "display": "hide"
      }
    },
    "Meowfficer": {
      "BuyAmount": {
        "type": "input",
        "value": 1
      },
      "FortChoreMeowfficer": {
        "type": "checkbox",
        "value": true
      }
    },
    "MeowfficerTrain": {
      "Enable": {
        "type": "checkbox",
        "value": false
      },
      "Mode": {
        "type": "select",
        "value": "seamlessly",
        "option": [
          "seamlessly",
          "once_a_day"
        ]
      },
      "RetainTalentedGold": {
        "type": "checkbox",
        "value": true
      },
      "RetainTalentedPurple": {
        "type": "checkbox",
        "value": true
      },
      "EnhanceIndex": {
        "type": "input",
        "value": 1
      }
    }
  },
  "Guild": {
    "Scheduler": {
      "Enable": {
        "type": "checkbox",
        "value": true
      },
      "NextRun": {
        "type": "datetime",
        "value": "2020-01-01 00:00:00",
        "validate": "datetime"
      },
      "Command": {
        "type": "input",
        "value": "Guild",
        "display": "hide"
      },
      "SuccessInterval": {
        "type": "input",
        "value": 30,
        "display": "hide"
      },
      "FailureInterval": {
        "type": "input",
        "value": 30,
        "display": "hide"
      },
      "ServerUpdate": {
        "type": "input",
        "value": "00:00, 06:00, 12:00, 18:00, 21:00",
        "display": "hide"
      }
    },
    "GuildLogistics": {
      "Enable": {
        "type": "checkbox",
        "value": true
      },
      "SelectNewMission": {
        "type": "checkbox",
        "value": false
      },
      "ExchangeFilter": {
        "type": "textarea",
        "value": "PlateTorpedoT1 > PlateAntiAirT1 > PlatePlaneT1 > PlateGunT1 > PlateGeneralT1\n> PlateTorpedoT2 > PlateAntiAirT2 > PlatePlaneT2 > PlateGunT2 > PlateGeneralT2\n> PlateTorpedoT3 > PlateAntiAirT3 > PlatePlaneT3 > PlateGunT3 > PlateGeneralT3\n> OxyCola > Coolant > Merit > Coin > Oil"
      }
    },
    "GuildOperation": {
      "Enable": {
        "type": "checkbox",
        "value": true
      },
      "SelectNewOperation": {
        "type": "checkbox",
        "value": false
      },
      "NewOperationMaxDate": {
        "type": "input",
        "value": 15
      },
      "JoinThreshold": {
        "type": "input",
        "value": 1
      },
      "AttackBoss": {
        "type": "checkbox",
        "value": true
      },
      "BossFleetRecommend": {
        "type": "checkbox",
        "value": false
      }
    }
  },
  "Reward": {
    "Scheduler": {
      "Enable": {
<<<<<<< HEAD
        "type": "checkbox",
        "value": true
=======
        "type": "lock",
        "value": true,
        "display": "disabled"
>>>>>>> 9f2defed
      },
      "NextRun": {
        "type": "datetime",
        "value": "2020-01-01 00:00:00",
        "validate": "datetime"
      },
      "Command": {
        "type": "input",
        "value": "Reward",
        "display": "hide"
      },
      "SuccessInterval": {
        "type": "input",
        "value": "120-240",
        "display": "hide"
      },
      "FailureInterval": {
        "type": "input",
        "value": "120-240",
        "display": "hide"
      },
      "ServerUpdate": {
        "type": "input",
        "value": "00:00",
        "display": "hide"
      }
    },
    "Reward": {
      "CollectOil": {
        "type": "checkbox",
        "value": true
      },
      "CollectCoin": {
        "type": "checkbox",
        "value": true
      },
      "CollectExp": {
        "type": "checkbox",
        "value": true
      },
      "CollectMission": {
        "type": "checkbox",
        "value": true
      },
      "CollectWeeklyMission": {
        "type": "checkbox",
        "value": true
      }
    }
  },
  "ShopFrequent": {
    "Scheduler": {
      "Enable": {
        "type": "checkbox",
        "value": false
      },
      "NextRun": {
        "type": "datetime",
        "value": "2020-01-01 00:00:00",
        "validate": "datetime"
      },
      "Command": {
        "type": "input",
        "value": "ShopFrequent",
        "display": "hide"
      },
      "SuccessInterval": {
        "type": "input",
        "value": 30,
        "display": "hide"
      },
      "FailureInterval": {
        "type": "input",
        "value": 30,
        "display": "hide"
      },
      "ServerUpdate": {
        "type": "input",
        "value": "00:00, 12:00, 18:00",
        "display": "hide"
      }
    },
    "GeneralShop": {
      "UseGems": {
        "type": "checkbox",
        "value": false
      },
      "Refresh": {
        "type": "checkbox",
        "value": false
      },
      "BuySkinBox": {
        "type": "checkbox",
        "value": false
      },
      "Filter": {
        "type": "textarea",
        "value": "BookRedT3 > BookYellowT3 > BookBlueT3 > BookRedT2\n> Cube\n> FoodT6 > FoodT5"
      }
    }
  },
  "ShopOnce": {
    "Scheduler": {
      "Enable": {
        "type": "checkbox",
        "value": false
      },
      "NextRun": {
        "type": "datetime",
        "value": "2020-01-01 00:00:00",
        "validate": "datetime"
      },
      "Command": {
        "type": "input",
        "value": "ShopOnce",
        "display": "hide"
      },
      "SuccessInterval": {
        "type": "input",
        "value": 30,
        "display": "hide"
      },
      "FailureInterval": {
        "type": "input",
        "value": 30,
        "display": "hide"
      },
      "ServerUpdate": {
        "type": "input",
        "value": "00:00",
        "display": "hide"
      }
    },
    "GuildShop": {
      "Refresh": {
        "type": "checkbox",
        "value": true
      },
      "Filter": {
        "type": "textarea",
        "value": "PlateT4 > BookT3 > PR > CatT3 > Chip > BookT2 > Retrofit > FoodT6 > FoodT5 > CatT2 > BoxT4"
      },
      "BOX_T3": {
        "type": "select",
        "value": "ironblood",
        "option": [
          "eagle",
          "royal",
          "sakura",
          "ironblood"
        ]
      },
      "BOX_T4": {
        "type": "select",
        "value": "ironblood",
        "option": [
          "eagle",
          "royal",
          "sakura",
          "ironblood"
        ]
      },
      "BOOK_T2": {
        "type": "select",
        "value": "red",
        "option": [
          "red",
          "blue",
          "yellow"
        ]
      },
      "BOOK_T3": {
        "type": "select",
        "value": "red",
        "option": [
          "red",
          "blue",
          "yellow"
        ]
      },
      "RETROFIT_T2": {
        "type": "select",
        "value": "cl",
        "option": [
          "dd",
          "cl",
          "bb",
          "cv"
        ]
      },
      "RETROFIT_T3": {
        "type": "select",
        "value": "cl",
        "option": [
          "dd",
          "cl",
          "bb",
          "cv"
        ]
      },
      "PLATE_T2": {
        "type": "select",
        "value": "general",
        "option": [
          "general",
          "gun",
          "torpedo",
          "antiair",
          "plane"
        ]
      },
      "PLATE_T3": {
        "type": "select",
        "value": "general",
        "option": [
          "general",
          "gun",
          "torpedo",
          "antiair",
          "plane"
        ]
      },
      "PLATE_T4": {
        "type": "select",
        "value": "gun",
        "option": [
          "general",
          "gun",
          "torpedo",
          "antiair",
          "plane"
        ]
      },
      "PR1": {
        "type": "select",
        "value": "neptune",
        "option": [
          "neptune",
          "monarch",
          "ibuki",
          "izumo",
          "roon",
          "saintlouis"
        ]
      },
      "PR2": {
        "type": "select",
        "value": "seattle",
        "option": [
          "seattle",
          "georgia",
          "kitakaze",
          "gascogne"
        ]
      },
      "PR3": {
        "type": "select",
        "value": "cheshire",
        "option": [
          "cheshire",
          "mainz",
          "odin",
          "champagne"
        ]
      }
    },
    "MedalShop2": {
      "Filter": {
        "type": "textarea",
        "value": "DR > PR\n> BookRedT3 > BookYellowT3 > BookBlueT3\n> BookRedT2 > BookYellowT2 > BookBlueT2\n> RetrofitT3\n> FoodT6 > FoodT5\n> PlateGeneralT3 > PlateWildT3"
      },
      "RETROFIT_T1": {
        "type": "select",
        "value": "cl",
        "option": [
          "dd",
          "cl",
          "bb",
          "cv"
        ]
      },
      "RETROFIT_T2": {
        "type": "select",
        "value": "cl",
        "option": [
          "dd",
          "cl",
          "bb",
          "cv"
        ]
      },
      "RETROFIT_T3": {
        "type": "select",
        "value": "cl",
        "option": [
          "dd",
          "cl",
          "bb",
          "cv"
        ]
      },
      "PLATE_T1": {
        "type": "select",
        "value": "general",
        "option": [
          "general",
          "gun",
          "torpedo",
          "antiair",
          "plane"
        ]
      },
      "PLATE_T2": {
        "type": "select",
        "value": "general",
        "option": [
          "general",
          "gun",
          "torpedo",
          "antiair",
          "plane"
        ]
      },
      "PLATE_T3": {
        "type": "select",
        "value": "general",
        "option": [
          "general",
          "gun",
          "torpedo",
          "antiair",
          "plane"
        ]
      }
    },
    "MeritShop": {
      "Refresh": {
        "type": "checkbox",
        "value": false
      },
      "Filter": {
        "type": "textarea",
        "value": "Cube"
      }
    },
    "CoreShop": {
      "Filter": {
        "type": "textarea",
        "value": "Array"
      }
    }
  },
  "Shipyard": {
    "Scheduler": {
      "Enable": {
        "type": "checkbox",
        "value": false
      },
      "NextRun": {
        "type": "datetime",
        "value": "2020-01-01 00:00:00",
        "validate": "datetime"
      },
      "Command": {
        "type": "input",
        "value": "Shipyard",
        "display": "hide"
      },
      "SuccessInterval": {
        "type": "input",
        "value": 30,
        "display": "hide"
      },
      "FailureInterval": {
        "type": "input",
        "value": 30,
        "display": "hide"
      },
      "ServerUpdate": {
        "type": "input",
        "value": "04:00",
        "display": "hide"
      }
    },
    "Shipyard": {
      "ResearchSeries": {
        "type": "input",
        "value": 1
      },
      "ShipIndex": {
        "type": "input",
        "value": 0
      },
      "BuyAmount": {
        "type": "input",
        "value": 2
      }
    }
  },
  "Gacha": {
    "Scheduler": {
      "Enable": {
        "type": "checkbox",
        "value": false
      },
      "NextRun": {
        "type": "datetime",
        "value": "2020-01-01 00:00:00",
        "validate": "datetime"
      },
      "Command": {
        "type": "input",
        "value": "Gacha",
        "display": "hide"
      },
      "SuccessInterval": {
        "type": "input",
        "value": 30,
        "display": "hide"
      },
      "FailureInterval": {
        "type": "input",
        "value": 30,
        "display": "hide"
      },
      "ServerUpdate": {
        "type": "input",
        "value": "00:00",
        "display": "hide"
      }
    },
    "Gacha": {
      "Pool": {
        "type": "select",
        "value": "light",
        "option": [
          "light",
          "heavy",
          "special",
          "event",
          "wishing_well"
        ]
      },
      "Amount": {
        "type": "select",
        "value": 1,
        "option": [
          1,
          2,
          3,
          4,
          5,
          6,
          7,
          8,
          9,
          10
        ]
      },
      "UseTicket": {
        "type": "checkbox",
        "value": true
      },
      "UseDrill": {
        "type": "checkbox",
        "value": false
      }
    }
  },
  "DataKey": {
    "Scheduler": {
      "Enable": {
        "type": "checkbox",
        "value": true
      },
      "NextRun": {
        "type": "datetime",
        "value": "2020-01-01 00:00:00",
        "validate": "datetime"
      },
      "Command": {
        "type": "input",
        "value": "DataKey",
        "display": "hide"
      },
      "SuccessInterval": {
        "type": "input",
        "value": 30,
        "display": "hide"
      },
      "FailureInterval": {
        "type": "input",
        "value": 30,
        "display": "hide"
      },
      "ServerUpdate": {
        "type": "input",
        "value": "00:00",
        "display": "hide"
      }
    },
    "DataKey": {
      "ForceGet": {
        "type": "checkbox",
        "value": false
      }
    }
  },
  "SupplyPack": {
    "Scheduler": {
      "Enable": {
        "type": "checkbox",
        "value": true
      },
      "NextRun": {
        "type": "datetime",
        "value": "2020-01-01 00:00:00",
        "validate": "datetime"
      },
      "Command": {
        "type": "input",
        "value": "SupplyPack",
        "display": "hide"
      },
      "SuccessInterval": {
        "type": "input",
        "value": 30,
        "display": "hide"
      },
      "FailureInterval": {
        "type": "input",
        "value": 30,
        "display": "hide"
      },
      "ServerUpdate": {
        "type": "input",
        "value": "00:00",
        "display": "hide"
      }
    },
    "SupplyPack": {
      "WeeklyFreeSupplyPack": {
        "type": "checkbox",
        "value": true
      }
    }
  },
  "BattlePass": {
    "Scheduler": {
      "Enable": {
        "type": "checkbox",
        "value": true
      },
      "NextRun": {
        "type": "datetime",
        "value": "2020-01-01 00:00:00",
        "validate": "datetime"
      },
      "Command": {
        "type": "input",
        "value": "BattlePass",
        "display": "hide"
      },
      "SuccessInterval": {
        "type": "input",
        "value": 30,
        "display": "hide"
      },
      "FailureInterval": {
        "type": "input",
        "value": 30,
        "display": "hide"
      },
      "ServerUpdate": {
        "type": "input",
        "value": "00:00",
        "display": "hide"
      }
    },
    "BattlePass": {
      "BattlePassReward": {
        "type": "checkbox",
        "value": true
      }
    }
  },
  "MetaReward": {
    "Scheduler": {
      "Enable": {
        "type": "checkbox",
        "value": true
      },
      "NextRun": {
        "type": "datetime",
        "value": "2020-01-01 00:00:00",
        "validate": "datetime"
      },
      "Command": {
        "type": "input",
        "value": "MetaReward",
        "display": "hide"
      },
      "SuccessInterval": {
        "type": "input",
        "value": 30,
        "display": "hide"
      },
      "FailureInterval": {
        "type": "input",
        "value": 30,
        "display": "hide"
      },
      "ServerUpdate": {
        "type": "input",
        "value": "00:00",
        "display": "hide"
      }
    },
    "MetaReward": {
      "MetaReward": {
        "type": "checkbox",
        "value": true
      }
    }
  },
  "Daily": {
    "Scheduler": {
      "Enable": {
        "type": "checkbox",
        "value": false
      },
      "NextRun": {
        "type": "datetime",
        "value": "2020-01-01 00:00:00",
        "validate": "datetime"
      },
      "Command": {
        "type": "input",
        "value": "Daily",
        "display": "hide"
      },
      "SuccessInterval": {
        "type": "input",
        "value": 30,
        "display": "hide"
      },
      "FailureInterval": {
        "type": "input",
        "value": 30,
        "display": "hide"
      },
      "ServerUpdate": {
        "type": "input",
        "value": "00:00",
        "display": "hide"
      }
    },
    "Daily": {
      "UseDailySkip": {
        "type": "checkbox",
        "value": true
      },
      "EscortMission": {
        "type": "select",
        "value": "first",
        "option": [
          "skip",
          "first",
          "second",
          "third"
        ]
      },
      "EscortMissionFleet": {
        "type": "select",
        "value": 5,
        "option": [
          1,
          2,
          3,
          4,
          5,
          6
        ]
      },
      "AdvanceMission": {
        "type": "select",
        "value": "first",
        "option": [
          "skip",
          "first",
          "second",
          "third"
        ]
      },
      "AdvanceMissionFleet": {
        "type": "select",
        "value": 5,
        "option": [
          1,
          2,
          3,
          4,
          5,
          6
        ]
      },
      "FierceAssault": {
        "type": "select",
        "value": "first",
        "option": [
          "skip",
          "first",
          "second",
          "third"
        ]
      },
      "FierceAssaultFleet": {
        "type": "select",
        "value": 5,
        "option": [
          1,
          2,
          3,
          4,
          5,
          6
        ]
      },
      "TacticalTraining": {
        "type": "select",
        "value": "second",
        "option": [
          "skip",
          "first",
          "second",
          "third"
        ]
      },
      "TacticalTrainingFleet": {
        "type": "select",
        "value": 5,
        "option": [
          1,
          2,
          3,
          4,
          5,
          6
        ]
      },
      "SupplyLineDisruption": {
        "type": "select",
        "value": "second",
        "option": [
          "skip",
          "first",
          "second",
          "third"
        ]
      },
      "ModuleDevelopment": {
        "type": "select",
        "value": "first",
        "option": [
          "skip",
          "first",
          "second"
        ]
      },
      "ModuleDevelopmentFleet": {
        "type": "select",
        "value": 5,
        "option": [
          1,
          2,
          3,
          4,
          5,
          6
        ]
      }
    }
  },
  "Hard": {
    "Scheduler": {
      "Enable": {
        "type": "checkbox",
        "value": false
      },
      "NextRun": {
        "type": "datetime",
        "value": "2020-01-01 00:00:00",
        "validate": "datetime"
      },
      "Command": {
        "type": "input",
        "value": "Hard",
        "display": "hide"
      },
      "SuccessInterval": {
        "type": "input",
        "value": 30,
        "display": "hide"
      },
      "FailureInterval": {
        "type": "input",
        "value": 30,
        "display": "hide"
      },
      "ServerUpdate": {
        "type": "input",
        "value": "00:00",
        "display": "hide"
      }
    },
    "Hard": {
      "HardStage": {
        "type": "input",
        "value": "11-4"
      },
      "HardFleet": {
        "type": "select",
        "value": 1,
        "option": [
          1,
          2
        ]
      }
    }
  },
  "Exercise": {
    "Scheduler": {
      "Enable": {
        "type": "checkbox",
        "value": false
      },
      "NextRun": {
        "type": "datetime",
        "value": "2020-01-01 00:00:00",
        "validate": "datetime"
      },
      "Command": {
        "type": "input",
        "value": "Exercise",
        "display": "hide"
      },
      "SuccessInterval": {
        "type": "input",
        "value": 30,
        "display": "hide"
      },
      "FailureInterval": {
        "type": "input",
        "value": 30,
        "display": "hide"
      },
      "ServerUpdate": {
        "type": "input",
        "value": "00:00, 12:00, 18:00",
        "display": "hide"
      }
    },
    "Exercise": {
      "OpponentChooseMode": {
        "type": "select",
        "value": "max_exp",
        "option": [
          "max_exp",
          "easiest",
          "leftmost",
          "easiest_else_exp"
        ]
      },
      "OpponentTrial": {
        "type": "input",
        "value": 1
      },
      "ExercisePreserve": {
        "type": "input",
        "value": 0
      },
      "LowHpThreshold": {
        "type": "input",
        "value": 0.4
      },
      "LowHpConfirmWait": {
        "type": "input",
        "value": 0.1
      },
      "OpponentRefreshValue": {
        "type": "input",
        "value": 0
      },
      "OpponentRefreshRecord": {
        "type": "datetime",
        "value": "2020-01-01 00:00:00",
        "validate": "datetime"
      }
    }
  },
  "Sos": {
    "Scheduler": {
      "Enable": {
        "type": "checkbox",
        "value": false
      },
      "NextRun": {
        "type": "datetime",
        "value": "2020-01-01 00:00:00",
        "validate": "datetime"
      },
      "Command": {
        "type": "input",
        "value": "Sos",
        "display": "hide"
      },
      "SuccessInterval": {
        "type": "input",
        "value": 30,
        "display": "hide"
      },
      "FailureInterval": {
        "type": "input",
        "value": 30,
        "display": "hide"
      },
      "ServerUpdate": {
        "type": "input",
        "value": "00:00",
        "display": "hide"
      }
    },
    "Sos": {
      "Chapter": {
        "type": "select",
        "value": 3,
        "option": [
          3,
          4,
          5,
          6,
          7,
          8,
          9,
          10
        ]
      }
    },
    "Campaign": {
      "Name": {
        "type": "input",
        "value": "dynamic",
        "display": "hide"
      },
      "Event": {
        "type": "select",
        "value": "campaign_main",
        "option": [
          "campaign_main"
        ],
        "display": "hide"
      },
      "Mode": {
        "type": "select",
        "value": "normal",
        "option": [
          "normal",
          "hard"
        ],
        "display": "hide"
      },
      "UseClearMode": {
        "type": "checkbox",
        "value": true,
        "display": "hide"
      },
      "UseFleetLock": {
        "type": "checkbox",
        "value": true,
        "display": "hide"
      },
      "UseAutoSearch": {
        "type": "checkbox",
        "value": false,
        "display": "hide"
      },
      "Use2xBook": {
        "type": "checkbox",
        "value": false,
        "display": "hide"
      },
      "AmbushEvade": {
        "type": "checkbox",
        "value": true,
        "display": "hide"
      }
    },
    "StopCondition": {
      "RunCount": {
        "type": "input",
        "value": 0,
        "display": "hide"
      },
      "OilLimit": {
        "type": "input",
        "value": 1000
      },
      "MapAchievement": {
        "type": "select",
        "value": "non_stop",
        "option": [
          "non_stop",
          "100_percent_clear",
          "map_3_stars",
          "threat_safe",
          "threat_safe_without_3_stars"
        ],
        "display": "hide"
      },
      "StageIncrease": {
        "type": "checkbox",
        "value": false,
        "display": "hide"
      },
      "GetNewShip": {
        "type": "checkbox",
        "value": false,
        "display": "hide"
      },
      "ReachLevel": {
        "type": "input",
        "value": 0,
        "display": "hide"
      }
    },
    "Fleet": {
      "Fleet1": {
        "type": "select",
        "value": 1,
        "option": [
          1,
          2,
          3,
          4,
          5,
          6
        ]
      },
      "Fleet1Formation": {
        "type": "select",
        "value": "double_line",
        "option": [
          "line_ahead",
          "double_line",
          "diamond"
        ]
      },
      "Fleet1Mode": {
        "type": "select",
        "value": "combat_auto",
        "option": [
          "combat_auto",
          "combat_manual",
          "stand_still_in_the_middle",
          "hide_in_bottom_left"
        ]
      },
      "Fleet1Step": {
        "type": "select",
        "value": 3,
        "option": [
          2,
          3,
          4,
          5
        ]
      },
      "Fleet2": {
        "type": "select",
        "value": 2,
        "option": [
          0,
          1,
          2,
          3,
          4,
          5,
          6
        ]
      },
      "Fleet2Formation": {
        "type": "select",
        "value": "double_line",
        "option": [
          "line_ahead",
          "double_line",
          "diamond"
        ]
      },
      "Fleet2Mode": {
        "type": "select",
        "value": "combat_auto",
        "option": [
          "combat_auto",
          "combat_manual",
          "stand_still_in_the_middle",
          "hide_in_bottom_left"
        ]
      },
      "Fleet2Step": {
        "type": "select",
        "value": 2,
        "option": [
          2,
          3,
          4,
          5
        ]
      },
      "FleetOrder": {
        "type": "select",
        "value": "fleet1_mob_fleet2_boss",
        "option": [
          "fleet1_mob_fleet2_boss",
          "fleet1_boss_fleet2_mob",
          "fleet1_all_fleet2_standby",
          "fleet1_standby_fleet2_all"
        ]
      }
    },
    "Submarine": {
      "Fleet": {
        "type": "select",
        "value": 0,
        "option": [
          0,
          1,
          2
        ]
      },
      "Mode": {
        "type": "select",
        "value": "do_not_use",
        "option": [
          "do_not_use",
          "hunt_only",
          "boss_only",
          "every_combat"
        ]
      },
      "AutoSearchMode": {
        "type": "select",
        "value": "sub_standby",
        "option": [
          "sub_standby",
          "sub_auto_call"
        ],
        "display": "hide"
      },
      "DistanceToBoss": {
        "type": "select",
        "value": "2_grid_to_boss",
        "option": [
          "to_boss_position",
          "1_grid_to_boss",
          "2_grid_to_boss",
          "use_open_ocean_support"
        ]
      }
    },
    "Emotion": {
      "CalculateEmotion": {
        "type": "checkbox",
        "value": true
      },
      "IgnoreLowEmotionWarn": {
        "type": "checkbox",
        "value": false
      },
      "Fleet1Value": {
        "type": "input",
        "value": 119
      },
      "Fleet1Record": {
        "type": "datetime",
        "value": "2020-01-01 00:00:00",
        "validate": "datetime",
        "display": "disabled"
      },
      "Fleet1Control": {
        "type": "select",
        "value": "prevent_yellow_face",
        "option": [
          "keep_exp_bonus",
          "prevent_green_face",
          "prevent_yellow_face",
          "prevent_red_face"
        ]
      },
      "Fleet1Recover": {
        "type": "select",
        "value": "not_in_dormitory",
        "option": [
          "not_in_dormitory",
          "dormitory_floor_1",
          "dormitory_floor_2"
        ]
      },
      "Fleet1Oath": {
        "type": "checkbox",
        "value": false
      },
      "Fleet2Value": {
        "type": "input",
        "value": 119
      },
      "Fleet2Record": {
        "type": "datetime",
        "value": "2020-01-01 00:00:00",
        "validate": "datetime",
        "display": "disabled"
      },
      "Fleet2Control": {
        "type": "select",
        "value": "prevent_yellow_face",
        "option": [
          "keep_exp_bonus",
          "prevent_green_face",
          "prevent_yellow_face",
          "prevent_red_face"
        ]
      },
      "Fleet2Recover": {
        "type": "select",
        "value": "not_in_dormitory",
        "option": [
          "not_in_dormitory",
          "dormitory_floor_1",
          "dormitory_floor_2"
        ]
      },
      "Fleet2Oath": {
        "type": "checkbox",
        "value": false
      }
    },
    "HpControl": {
      "UseHpBalance": {
        "type": "checkbox",
        "value": false
      },
      "UseEmergencyRepair": {
        "type": "checkbox",
        "value": false
      },
      "UseLowHpRetreat": {
        "type": "checkbox",
        "value": false
      },
      "HpBalanceThreshold": {
        "type": "input",
        "value": 0.2
      },
      "HpBalanceWeight": {
        "type": "input",
        "value": "1000, 1000, 1000"
      },
      "RepairUseSingleThreshold": {
        "type": "input",
        "value": 0.3
      },
      "RepairUseMultiThreshold": {
        "type": "input",
        "value": 0.6
      },
      "LowHpRetreatThreshold": {
        "type": "input",
        "value": 0.3
      }
    },
    "EnemyPriority": {
      "EnemyScaleBalanceWeight": {
        "type": "select",
        "value": "default_mode",
        "option": [
          "default_mode",
          "S3_enemy_first",
          "S1_enemy_first"
        ]
      }
    }
  },
  "WarArchives": {
    "Scheduler": {
      "Enable": {
        "type": "checkbox",
        "value": false
      },
      "NextRun": {
        "type": "datetime",
        "value": "2020-01-01 00:00:00",
        "validate": "datetime"
      },
      "Command": {
        "type": "input",
        "value": "WarArchives",
        "display": "hide"
      },
      "SuccessInterval": {
        "type": "input",
        "value": 30,
        "display": "hide"
      },
      "FailureInterval": {
        "type": "input",
        "value": 30,
        "display": "hide"
      },
      "ServerUpdate": {
        "type": "input",
        "value": "00:00",
        "display": "hide"
      }
    },
    "Campaign": {
      "Name": {
        "type": "input",
        "value": "12-4"
      },
      "Event": {
        "type": "select",
        "value": "campaign_main",
        "option": [
          "war_archives_20210624_cn",
          "war_archives_20210325_cn",
          "war_archives_20190911_cn",
          "war_archives_20200820_cn",
          "war_archives_20181227_cn",
          "war_archives_20180726_cn",
          "war_archives_20180607_cn",
          "war_archives_20190221_en",
          "war_archives_20191010_en",
          "war_archives_20181026_en",
          "war_archives_20190620_en",
          "war_archives_20190321_en",
          "war_archives_20191031_en",
          "war_archives_20181020_en"
        ],
        "cn": "war_archives_20210624_cn",
        "en": "war_archives_20210624_cn",
        "jp": "war_archives_20210624_cn",
        "tw": "war_archives_20181227_cn"
      },
      "Mode": {
        "type": "select",
        "value": "normal",
        "option": [
          "normal",
          "hard"
        ],
        "display": "hide"
      },
      "UseClearMode": {
        "type": "checkbox",
        "value": true
      },
      "UseFleetLock": {
        "type": "checkbox",
        "value": true
      },
      "UseAutoSearch": {
        "type": "checkbox",
        "value": true
      },
      "Use2xBook": {
        "type": "checkbox",
        "value": false
      },
      "AmbushEvade": {
        "type": "checkbox",
        "value": true,
        "display": "hide"
      }
    },
    "StopCondition": {
      "RunCount": {
        "type": "input",
        "value": 0
      },
      "OilLimit": {
        "type": "input",
        "value": 1000
      },
      "MapAchievement": {
        "type": "select",
        "value": "non_stop",
        "option": [
          "non_stop",
          "100_percent_clear",
          "map_3_stars",
          "threat_safe",
          "threat_safe_without_3_stars"
        ]
      },
      "StageIncrease": {
        "type": "checkbox",
        "value": false
      },
      "GetNewShip": {
        "type": "checkbox",
        "value": false
      },
      "ReachLevel": {
        "type": "input",
        "value": 0
      }
    },
    "Fleet": {
      "Fleet1": {
        "type": "select",
        "value": 1,
        "option": [
          1,
          2,
          3,
          4,
          5,
          6
        ]
      },
      "Fleet1Formation": {
        "type": "select",
        "value": "double_line",
        "option": [
          "line_ahead",
          "double_line",
          "diamond"
        ]
      },
      "Fleet1Mode": {
        "type": "select",
        "value": "combat_auto",
        "option": [
          "combat_auto",
          "combat_manual",
          "stand_still_in_the_middle",
          "hide_in_bottom_left"
        ]
      },
      "Fleet1Step": {
        "type": "select",
        "value": 3,
        "option": [
          2,
          3,
          4,
          5
        ]
      },
      "Fleet2": {
        "type": "select",
        "value": 2,
        "option": [
          0,
          1,
          2,
          3,
          4,
          5,
          6
        ]
      },
      "Fleet2Formation": {
        "type": "select",
        "value": "double_line",
        "option": [
          "line_ahead",
          "double_line",
          "diamond"
        ]
      },
      "Fleet2Mode": {
        "type": "select",
        "value": "combat_auto",
        "option": [
          "combat_auto",
          "combat_manual",
          "stand_still_in_the_middle",
          "hide_in_bottom_left"
        ]
      },
      "Fleet2Step": {
        "type": "select",
        "value": 2,
        "option": [
          2,
          3,
          4,
          5
        ]
      },
      "FleetOrder": {
        "type": "select",
        "value": "fleet1_mob_fleet2_boss",
        "option": [
          "fleet1_mob_fleet2_boss",
          "fleet1_boss_fleet2_mob",
          "fleet1_all_fleet2_standby",
          "fleet1_standby_fleet2_all"
        ]
      }
    },
    "Submarine": {
      "Fleet": {
        "type": "select",
        "value": 0,
        "option": [
          0,
          1,
          2
        ]
      },
      "Mode": {
        "type": "select",
        "value": "do_not_use",
        "option": [
          "do_not_use",
          "hunt_only",
          "boss_only",
          "every_combat"
        ]
      },
      "AutoSearchMode": {
        "type": "select",
        "value": "sub_standby",
        "option": [
          "sub_standby",
          "sub_auto_call"
        ]
      },
      "DistanceToBoss": {
        "type": "select",
        "value": "2_grid_to_boss",
        "option": [
          "to_boss_position",
          "1_grid_to_boss",
          "2_grid_to_boss",
          "use_open_ocean_support"
        ]
      }
    },
    "Emotion": {
      "CalculateEmotion": {
        "type": "checkbox",
        "value": true
      },
      "IgnoreLowEmotionWarn": {
        "type": "checkbox",
        "value": false
      },
      "Fleet1Value": {
        "type": "input",
        "value": 119
      },
      "Fleet1Record": {
        "type": "datetime",
        "value": "2020-01-01 00:00:00",
        "validate": "datetime",
        "display": "disabled"
      },
      "Fleet1Control": {
        "type": "select",
        "value": "prevent_yellow_face",
        "option": [
          "keep_exp_bonus",
          "prevent_green_face",
          "prevent_yellow_face",
          "prevent_red_face"
        ]
      },
      "Fleet1Recover": {
        "type": "select",
        "value": "not_in_dormitory",
        "option": [
          "not_in_dormitory",
          "dormitory_floor_1",
          "dormitory_floor_2"
        ]
      },
      "Fleet1Oath": {
        "type": "checkbox",
        "value": false
      },
      "Fleet2Value": {
        "type": "input",
        "value": 119
      },
      "Fleet2Record": {
        "type": "datetime",
        "value": "2020-01-01 00:00:00",
        "validate": "datetime",
        "display": "disabled"
      },
      "Fleet2Control": {
        "type": "select",
        "value": "prevent_yellow_face",
        "option": [
          "keep_exp_bonus",
          "prevent_green_face",
          "prevent_yellow_face",
          "prevent_red_face"
        ]
      },
      "Fleet2Recover": {
        "type": "select",
        "value": "not_in_dormitory",
        "option": [
          "not_in_dormitory",
          "dormitory_floor_1",
          "dormitory_floor_2"
        ]
      },
      "Fleet2Oath": {
        "type": "checkbox",
        "value": false
      }
    },
    "HpControl": {
      "UseHpBalance": {
        "type": "checkbox",
        "value": false
      },
      "UseEmergencyRepair": {
        "type": "checkbox",
        "value": false
      },
      "UseLowHpRetreat": {
        "type": "checkbox",
        "value": false
      },
      "HpBalanceThreshold": {
        "type": "input",
        "value": 0.2
      },
      "HpBalanceWeight": {
        "type": "input",
        "value": "1000, 1000, 1000"
      },
      "RepairUseSingleThreshold": {
        "type": "input",
        "value": 0.3
      },
      "RepairUseMultiThreshold": {
        "type": "input",
        "value": 0.6
      },
      "LowHpRetreatThreshold": {
        "type": "input",
        "value": 0.3
      }
    },
    "EnemyPriority": {
      "EnemyScaleBalanceWeight": {
        "type": "select",
        "value": "default_mode",
        "option": [
          "default_mode",
          "S3_enemy_first",
          "S1_enemy_first"
        ]
      }
    }
  },
  "OpsiGeneral": {
    "OpsiGeneral": {
      "UseLogger": {
        "type": "checkbox",
        "value": true
      },
      "BuyActionPoint": {
        "type": "checkbox",
        "value": false
      },
      "OilLimit": {
        "type": "input",
        "value": 1000
      },
      "RepairThreshold": {
        "type": "input",
        "value": 0.4
      },
      "DoRandomMapEvent": {
        "type": "checkbox",
        "value": true
      },
      "AkashiShopFilter": {
        "type": "textarea",
        "value": "ActionPoint > PurpleCoins"
      }
    },
    "OpsiAshBeacon": {
      "AshAttack": {
        "type": "checkbox",
        "value": true
      },
      "EnsureFullyCollected": {
        "type": "checkbox",
        "value": true
      },
      "RequestAssist": {
        "type": "checkbox",
        "value": true
      }
    }
  },
  "OpsiAshAssist": {
    "Scheduler": {
      "Enable": {
        "type": "checkbox",
        "value": false
      },
      "NextRun": {
        "type": "datetime",
        "value": "2020-01-01 00:00:00",
        "validate": "datetime"
      },
      "Command": {
        "type": "input",
        "value": "OpsiAshAssist",
        "display": "hide"
      },
      "SuccessInterval": {
        "type": "input",
        "value": 30,
        "display": "hide"
      },
      "FailureInterval": {
        "type": "input",
        "value": 30,
        "display": "hide"
      },
      "ServerUpdate": {
        "type": "input",
        "value": "00:00",
        "display": "hide"
      }
    },
    "OpsiAshAssist": {
      "Tier": {
        "type": "input",
        "value": 15
      }
    }
  },
  "OpsiExplore": {
    "Scheduler": {
      "Enable": {
        "type": "checkbox",
        "value": false
      },
      "NextRun": {
        "type": "datetime",
        "value": "2020-01-01 00:00:00",
        "validate": "datetime"
      },
      "Command": {
        "type": "input",
        "value": "OpsiExplore",
        "display": "hide"
      },
      "SuccessInterval": {
        "type": "input",
        "value": 0,
        "display": "hide"
      },
      "FailureInterval": {
        "type": "input",
        "value": 0,
        "display": "hide"
      },
      "ServerUpdate": {
        "type": "input",
        "value": "00:00",
        "display": "hide"
      }
    },
    "OpsiExplore": {
      "SpecialRadar": {
        "type": "checkbox",
        "value": false
      },
      "ForceRun": {
        "type": "checkbox",
        "value": false
      },
      "LastZone": {
        "type": "input",
        "value": 0
      }
    },
    "OpsiFleet": {
      "Fleet": {
        "type": "select",
        "value": 1,
        "option": [
          1,
          2,
          3,
          4
        ]
      },
      "Submarine": {
        "type": "checkbox",
        "value": false
      }
    }
  },
  "OpsiShop": {
    "Scheduler": {
      "Enable": {
        "type": "checkbox",
        "value": false
      },
      "NextRun": {
        "type": "datetime",
        "value": "2020-01-01 00:00:00",
        "validate": "datetime"
      },
      "Command": {
        "type": "input",
        "value": "OpsiShop",
        "display": "hide"
      },
      "SuccessInterval": {
        "type": "input",
        "value": 30,
        "display": "hide"
      },
      "FailureInterval": {
        "type": "input",
        "value": 30,
        "display": "hide"
      },
      "ServerUpdate": {
        "type": "input",
        "value": "00:00",
        "display": "hide"
      }
    },
    "OpsiShop": {
      "BuySupply": {
        "type": "checkbox",
        "value": true
      }
    }
  },
  "OpsiDaily": {
    "Scheduler": {
      "Enable": {
        "type": "checkbox",
        "value": false
      },
      "NextRun": {
        "type": "datetime",
        "value": "2020-01-01 00:00:00",
        "validate": "datetime"
      },
      "Command": {
        "type": "input",
        "value": "OpsiDaily",
        "display": "hide"
      },
      "SuccessInterval": {
        "type": "input",
        "value": 30,
        "display": "hide"
      },
      "FailureInterval": {
        "type": "input",
        "value": 30,
        "display": "hide"
      },
      "ServerUpdate": {
        "type": "input",
        "value": "00:00",
        "display": "hide"
      }
    },
    "OpsiDaily": {
      "DoMission": {
        "type": "checkbox",
        "value": true
      },
      "UseTuningSample": {
        "type": "checkbox",
        "value": true
      }
    },
    "OpsiFleet": {
      "Fleet": {
        "type": "select",
        "value": 1,
        "option": [
          1,
          2,
          3,
          4
        ]
      },
      "Submarine": {
        "type": "checkbox",
        "value": false
      }
    }
  },
  "OpsiObscure": {
    "Scheduler": {
      "Enable": {
        "type": "checkbox",
        "value": false
      },
      "NextRun": {
        "type": "datetime",
        "value": "2020-01-01 00:00:00",
        "validate": "datetime"
      },
      "Command": {
        "type": "input",
        "value": "OpsiObscure",
        "display": "hide"
      },
      "SuccessInterval": {
        "type": "input",
        "value": 60,
        "display": "hide"
      },
      "FailureInterval": {
        "type": "input",
        "value": 60,
        "display": "hide"
      },
      "ServerUpdate": {
        "type": "input",
        "value": "00:00",
        "display": "hide"
      }
    },
    "OpsiObscure": {
      "ForceRun": {
        "type": "checkbox",
        "value": false
      }
    },
    "OpsiFleet": {
      "Fleet": {
        "type": "select",
        "value": 1,
        "option": [
          1,
          2,
          3,
          4
        ]
      },
      "Submarine": {
        "type": "checkbox",
        "value": false
      }
    }
  },
  "OpsiAbyssal": {
    "Scheduler": {
      "Enable": {
        "type": "checkbox",
        "value": false
      },
      "NextRun": {
        "type": "datetime",
        "value": "2020-01-01 00:00:00",
        "validate": "datetime"
      },
      "Command": {
        "type": "input",
        "value": "OpsiAbyssal",
        "display": "hide"
      },
      "SuccessInterval": {
        "type": "input",
        "value": 60,
        "display": "hide"
      },
      "FailureInterval": {
        "type": "input",
        "value": 60,
        "display": "hide"
      },
      "ServerUpdate": {
        "type": "input",
        "value": "00:00",
        "display": "hide"
      }
    },
    "OpsiAbyssal": {
      "ForceRun": {
        "type": "checkbox",
        "value": false
      }
    },
    "OpsiFleetFilter": {
      "Filter": {
        "type": "textarea",
        "value": "Fleet-4 > CallSubmarine > Fleet-2 > Fleet-3 > Fleet-1"
      }
    }
  },
  "OpsiStronghold": {
    "Scheduler": {
      "Enable": {
        "type": "checkbox",
        "value": false
      },
      "NextRun": {
        "type": "datetime",
        "value": "2020-01-01 00:00:00",
        "validate": "datetime"
      },
      "Command": {
        "type": "input",
        "value": "OpsiStronghold",
        "display": "hide"
      },
      "SuccessInterval": {
        "type": "input",
        "value": 60,
        "display": "hide"
      },
      "FailureInterval": {
        "type": "input",
        "value": 60,
        "display": "hide"
      },
      "ServerUpdate": {
        "type": "input",
        "value": "00:00",
        "display": "hide"
      }
    },
    "OpsiStronghold": {
      "ForceRun": {
        "type": "checkbox",
        "value": false
      }
    },
    "OpsiFleetFilter": {
      "Filter": {
        "type": "textarea",
        "value": "Fleet-4 > CallSubmarine > Fleet-2 > Fleet-3 > Fleet-1"
      }
    }
  },
  "OpsiMeowfficerFarming": {
    "Scheduler": {
      "Enable": {
        "type": "checkbox",
        "value": false
      },
      "NextRun": {
        "type": "datetime",
        "value": "2020-01-01 00:00:00",
        "validate": "datetime"
      },
      "Command": {
        "type": "input",
        "value": "OpsiMeowfficerFarming",
        "display": "hide"
      },
      "SuccessInterval": {
        "type": "input",
        "value": 30,
        "display": "hide"
      },
      "FailureInterval": {
        "type": "input",
        "value": 30,
        "display": "hide"
      },
      "ServerUpdate": {
        "type": "input",
        "value": "00:00",
        "display": "hide"
      }
    },
    "OpsiMeowfficerFarming": {
      "ActionPointPreserve": {
        "type": "input",
        "value": 500
      },
      "HazardLevel": {
        "type": "select",
        "value": 5,
        "option": [
          1,
          2,
          3,
          4,
          5,
          6,
          10
        ]
      },
      "TargetZone": {
        "type": "input",
        "value": 0
      }
    },
    "OpsiFleet": {
      "Fleet": {
        "type": "select",
        "value": 1,
        "option": [
          1,
          2,
          3,
          4
        ]
      },
      "Submarine": {
        "type": "checkbox",
        "value": false
      }
    }
  },
  "Daemon": {
    "Daemon": {
      "EnterMap": {
        "type": "checkbox",
        "value": true
      }
    }
  },
  "OpsiDaemon": {
    "OpsiDaemon": {
      "RepairShip": {
        "type": "checkbox",
        "value": true
      },
      "SelectEnemy": {
        "type": "checkbox",
        "value": true
      }
    }
  },
  "Benchmark": {
    "Benchmark": {
      "AdbScreenshot": {
        "type": "checkbox",
        "value": true
      },
      "AdbncScreenshot": {
        "type": "checkbox",
        "value": true
      },
      "Uiautomator2Screenshot": {
        "type": "checkbox",
        "value": true
      },
      "AscreencapScreenshot": {
        "type": "checkbox",
        "value": true
      },
      "AscreencapncScreenshot": {
        "type": "checkbox",
        "value": true
      },
      "AdbClick": {
        "type": "checkbox",
        "value": true
      },
      "Uiautomator2Click": {
        "type": "checkbox",
        "value": true
      },
      "MinitouchClick": {
        "type": "checkbox",
        "value": true
      },
      "HermitClick": {
        "type": "checkbox",
        "value": false
      }
    }
  },
  "AzurLaneUncensored": {
    "AzurLaneUncensored": {
      "Repository": {
        "type": "input",
        "value": "https://gitee.com/LmeSzinc/AzurLaneUncensored"
      }
    }
  },
  "GameManager": {
    "GameManager": {
      "AutoRestart": {
        "type": "checkbox",
        "value": true
      }
    }
  }
}<|MERGE_RESOLUTION|>--- conflicted
+++ resolved
@@ -5333,14 +5333,8 @@
   "Commission": {
     "Scheduler": {
       "Enable": {
-<<<<<<< HEAD
-        "type": "checkbox",
-        "value": true
-=======
-        "type": "lock",
-        "value": true,
-        "display": "disabled"
->>>>>>> 9f2defed
+        "type": "checkbox",
+        "value": true
       },
       "NextRun": {
         "type": "datetime",
@@ -5453,14 +5447,8 @@
   "Research": {
     "Scheduler": {
       "Enable": {
-<<<<<<< HEAD
-        "type": "checkbox",
-        "value": true
-=======
-        "type": "lock",
-        "value": true,
-        "display": "disabled"
->>>>>>> 9f2defed
+        "type": "checkbox",
+        "value": true
       },
       "NextRun": {
         "type": "datetime",
@@ -5741,14 +5729,8 @@
   "Reward": {
     "Scheduler": {
       "Enable": {
-<<<<<<< HEAD
-        "type": "checkbox",
-        "value": true
-=======
-        "type": "lock",
-        "value": true,
-        "display": "disabled"
->>>>>>> 9f2defed
+        "type": "checkbox",
+        "value": true
       },
       "NextRun": {
         "type": "datetime",
@@ -7850,8 +7832,6 @@
         "type": "select",
         "value": 5,
         "option": [
-          1,
-          2,
           3,
           4,
           5,
