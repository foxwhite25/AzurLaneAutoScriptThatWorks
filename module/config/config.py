--- conflicted
+++ resolved
@@ -268,24 +268,6 @@
                 if isinstance(next_run, datetime) and next_run > limit:
                     deep_set(self.data, keys=f"{task}.Scheduler.NextRun", value=now)
 
-<<<<<<< HEAD
-=======
-        for task in ["Commission", "Research", "Reward"]:
-            enable = deep_get(
-                self.data, keys=f"{task}.Scheduler.Enable", default=None
-            )
-            if enable is not None and not enable:
-                self.modified[f"{task}.Scheduler.Enable"] = True
-        force_enable = list
-
-        force_enable(
-            [
-                "Commission",
-                "Research",
-                "Reward",
-            ]
-        )
->>>>>>> 54a4d568
         limit_next_run(
             ["Commission", "Reward"], limit=now + timedelta(hours=12, seconds=-1)
         )
