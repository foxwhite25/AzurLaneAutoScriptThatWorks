--- conflicted
+++ resolved
@@ -282,46 +282,8 @@
             if group_help != "":
                 put_text(group_help)
             put_html('<hr class="hr-group">')
-<<<<<<< HEAD
-
-            for arg, arg_dict in deep_iter(arg_dict, depth=1):
-                # Output type
-                output_kwargs: T_Output_Kwargs = {"widget_type": arg_dict["type"]}
-
-                arg_name = arg[0]  # [arg_name,]
-                # Internal pin widget name
-                output_kwargs["name"] = f"{task}_{group_name}_{arg_name}"
-                # Display title
-                output_kwargs["title"] = t(f"{group_name}.{arg_name}.name")
-
-                # Get value from config
-                value = deep_get(
-                    config, [task, group_name, arg_name], arg_dict["value"]
-                )
-                # idk
-                value = str(value) if isinstance(value, datetime) else value
-                # Default value
-                output_kwargs["value"] = value
-                # Options
-                output_kwargs["options"] = options = deep_get(arg_dict, "option", [])
-                # Options label
-                options_label = []
-                for opt in options:
-                    options_label.append(t(f"{group_name}.{arg_name}.{opt}"))
-                output_kwargs["options_label"] = options_label
-                # Help
-                arg_help = t(f"{group_name}.{arg_name}.help")
-                if arg_help == "" or not arg_help:
-                    arg_help = None
-                output_kwargs["help"] = arg_help
-                # Invalid feedback
-                output_kwargs["invalid_feedback"] = t("Gui.Text.InvalidFeedBack", value)
-
-                put_output(output_kwargs)
-=======
             for output in output_list:
                 output.show()
->>>>>>> 54a4d568
 
     @use_scope("navigator")
     def set_navigator(self, group):
